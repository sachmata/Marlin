/**
 * Marlin 3D Printer Firmware
 * Copyright (C) 2016 MarlinFirmware [https://github.com/MarlinFirmware/Marlin]
 *
 * Based on Sprinter and grbl.
 * Copyright (C) 2011 Camiel Gubbels / Erik van der Zalm
 *
 * This program is free software: you can redistribute it and/or modify
 * it under the terms of the GNU General Public License as published by
 * the Free Software Foundation, either version 3 of the License, or
 * (at your option) any later version.
 *
 * This program is distributed in the hope that it will be useful,
 * but WITHOUT ANY WARRANTY; without even the implied warranty of
 * MERCHANTABILITY or FITNESS FOR A PARTICULAR PURPOSE.  See the
 * GNU General Public License for more details.
 *
 * You should have received a copy of the GNU General Public License
 * along with this program.  If not, see <http://www.gnu.org/licenses/>.
 *
 */

/**
 * Conditionals_LCD.h
 * Conditionals that need to be set before Configuration_adv.h or pins.h
 */

#ifndef CONDITIONALS_LCD_H // Get the LCD defines which are needed first
#define CONDITIONALS_LCD_H

#define LCD_HAS_DIRECTIONAL_BUTTONS (BUTTON_EXISTS(UP) || BUTTON_EXISTS(DWN) || BUTTON_EXISTS(LFT) || BUTTON_EXISTS(RT))

#if ENABLED(CARTESIO_UI)

  #define DOGLCD
  #define ULTIPANEL
  #define DEFAULT_LCD_CONTRAST 90
  #define LCD_CONTRAST_MIN 60
  #define LCD_CONTRAST_MAX 140

#elif ENABLED(MAKRPANEL)

  #define U8GLIB_ST7565_64128N

#elif ENABLED(ZONESTAR_LCD)

  #define REPRAPWORLD_KEYPAD
  #define REPRAPWORLD_KEYPAD_MOVE_STEP 10.0
  #define ADC_KEYPAD
  #define ADC_KEY_NUM 8
  #define ULTIPANEL

  // this helps to implement ADC_KEYPAD menus
  #define ENCODER_PULSES_PER_STEP 1
  #define ENCODER_STEPS_PER_MENU_ITEM 1
  #define ENCODER_FEEDRATE_DEADZONE 2
  #define REVERSE_MENU_DIRECTION

#elif ENABLED(ANET_FULL_GRAPHICS_LCD)

  #define REPRAP_DISCOUNT_FULL_GRAPHIC_SMART_CONTROLLER

#elif ENABLED(BQ_LCD_SMART_CONTROLLER)

  #define REPRAP_DISCOUNT_FULL_GRAPHIC_SMART_CONTROLLER

#elif ENABLED(miniVIKI) || ENABLED(VIKI2) || ENABLED(ELB_FULL_GRAPHIC_CONTROLLER)

  #define ULTRA_LCD  //general LCD support, also 16x2
  #define DOGLCD  // Support for SPI LCD 128x64 (Controller ST7565R graphic Display Family)
  #define ULTIMAKERCONTROLLER //as available from the Ultimaker online store.

  #if ENABLED(miniVIKI)
    #define LCD_CONTRAST_MIN      75
    #define LCD_CONTRAST_MAX     115
    #define DEFAULT_LCD_CONTRAST  95
    #define U8GLIB_ST7565_64128N
  #elif ENABLED(VIKI2)
    #define LCD_CONTRAST_MIN       0
    #define LCD_CONTRAST_MAX     255
    #define DEFAULT_LCD_CONTRAST 140
    #define U8GLIB_ST7565_64128N
  #elif ENABLED(ELB_FULL_GRAPHIC_CONTROLLER)
    #define LCD_CONTRAST_MIN      90
    #define LCD_CONTRAST_MAX     130
    #define DEFAULT_LCD_CONTRAST 110
    #define U8GLIB_LM6059_AF
    #define SD_DETECT_INVERTED
  #endif

#elif ENABLED(OLED_PANEL_TINYBOY2)

  #define U8GLIB_SSD1306
  #define ULTIPANEL
  #define REVERSE_ENCODER_DIRECTION
  #define REVERSE_MENU_DIRECTION

#elif ENABLED(RA_CONTROL_PANEL)

  #define LCD_I2C_TYPE_PCA8574
  #define LCD_I2C_ADDRESS 0x27   // I2C Address of the port expander
  #define ULTIPANEL

#elif ENABLED(REPRAPWORLD_GRAPHICAL_LCD)

  #define DOGLCD
  #define U8GLIB_ST7920
  #define ULTIPANEL

#elif ENABLED(CR10_STOCKDISPLAY)

  #define REPRAP_DISCOUNT_FULL_GRAPHIC_SMART_CONTROLLER
  #ifndef ST7920_DELAY_1
    #define ST7920_DELAY_1 DELAY_NS(125)
  #endif
  #ifndef ST7920_DELAY_2
    #define ST7920_DELAY_2 DELAY_NS(125)
  #endif
  #ifndef ST7920_DELAY_3
    #define ST7920_DELAY_3 DELAY_NS(125)
  #endif

#elif ENABLED(MKS_12864OLED)

  #define REPRAP_DISCOUNT_SMART_CONTROLLER
  #define U8GLIB_SH1106

#elif ENABLED(MKS_12864OLED_SSD1306)

  #define REPRAP_DISCOUNT_SMART_CONTROLLER
  #define U8GLIB_SSD1306

#elif ENABLED(MKS_MINI_12864)

  #define MINIPANEL

#endif

#if ENABLED(MAKRPANEL) || ENABLED(MINIPANEL)
  #define DOGLCD
  #define ULTIPANEL
  #define DEFAULT_LCD_CONTRAST 17
#endif

#if ENABLED(ULTI_CONTROLLER)
  #define U8GLIB_SSD1309
  #define REVERSE_ENCODER_DIRECTION
  #define LCD_RESET_PIN LCD_PINS_D6 //  This controller need a reset pin
  #define LCD_CONTRAST_MIN 0
  #define LCD_CONTRAST_MAX 254
  #define DEFAULT_LCD_CONTRAST 127
  #define ENCODER_PULSES_PER_STEP 2
  #define ENCODER_STEPS_PER_MENU_ITEM 2
#endif

// Generic support for SSD1306 / SSD1309 / SH1106 OLED based LCDs.
#if ENABLED(U8GLIB_SSD1306) || ENABLED(U8GLIB_SSD1309) || ENABLED(U8GLIB_SH1106)
  #define ULTRA_LCD  //general LCD support, also 16x2
  #define DOGLCD  // Support for I2C LCD 128x64 (Controller SSD1306 / SSD1309 / SH1106 graphic Display Family)
#endif

#if ENABLED(PANEL_ONE) || ENABLED(U8GLIB_SH1106)

  #define ULTIMAKERCONTROLLER

#elif ENABLED(MAKEBOARD_MINI_2_LINE_DISPLAY_1602)

  #define REPRAP_DISCOUNT_SMART_CONTROLLER
  #define LCD_WIDTH 16
  #define LCD_HEIGHT 2

#endif

#if ENABLED(REPRAP_DISCOUNT_FULL_GRAPHIC_SMART_CONTROLLER) || ENABLED(LCD_FOR_MELZI) || ENABLED(SILVER_GATE_GLCD_CONTROLLER)
  #define DOGLCD
  #define U8GLIB_ST7920
  #define REPRAP_DISCOUNT_SMART_CONTROLLER
#endif

#if ENABLED(ULTIMAKERCONTROLLER)              \
 || ENABLED(REPRAP_DISCOUNT_SMART_CONTROLLER) \
 || ENABLED(G3D_PANEL)                        \
 || ENABLED(RIGIDBOT_PANEL)                   \
 || ENABLED(ULTI_CONTROLLER)
  #define ULTIPANEL
#endif

#if ENABLED(REPRAPWORLD_KEYPAD)
  #define NEWPANEL
  #if ENABLED(ULTIPANEL) && !defined(REPRAPWORLD_KEYPAD_MOVE_STEP)
    #define REPRAPWORLD_KEYPAD_MOVE_STEP 1.0
  #endif
#endif

/**
 * I2C PANELS
 */

#if ENABLED(LCD_SAINSMART_I2C_1602) || ENABLED(LCD_SAINSMART_I2C_2004)

  #define LCD_I2C_TYPE_PCF8575
  #define LCD_I2C_ADDRESS 0x27   // I2C Address of the port expander
  #define ULTRA_LCD

  #if ENABLED(LCD_SAINSMART_I2C_2004)
    #define LCD_WIDTH 20
    #define LCD_HEIGHT 4
  #endif

#elif ENABLED(LCD_I2C_PANELOLU2)

  // PANELOLU2 LCD with status LEDs, separate encoder and click inputs

  #define LCD_I2C_TYPE_MCP23017
  #define LCD_I2C_ADDRESS 0x20 // I2C Address of the port expander
  #define LCD_USE_I2C_BUZZER   // Enable buzzer on LCD (optional)
  #define ULTIPANEL

#elif ENABLED(LCD_I2C_VIKI)

  /**
   * Panucatt VIKI LCD with status LEDs, integrated click & L/R/U/P buttons, separate encoder inputs
   *
   * This uses the LiquidTWI2 library v1.2.3 or later ( https://github.com/lincomatic/LiquidTWI2 )
   * Make sure the LiquidTWI2 directory is placed in the Arduino or Sketchbook libraries subdirectory.
   * Note: The pause/stop/resume LCD button pin should be connected to the Arduino
   *       BTN_ENC pin (or set BTN_ENC to -1 if not used)
   */
  #define LCD_I2C_TYPE_MCP23017
  #define LCD_I2C_ADDRESS 0x20 // I2C Address of the port expander
  #define LCD_USE_I2C_BUZZER   // Enable buzzer on LCD (requires LiquidTWI2 v1.2.3 or later)
  #define ULTIPANEL

  #define ENCODER_FEEDRATE_DEADZONE 4

  #define STD_ENCODER_PULSES_PER_STEP 1
  #define STD_ENCODER_STEPS_PER_MENU_ITEM 2

#elif ENABLED(G3D_PANEL)

  #define STD_ENCODER_PULSES_PER_STEP 2
  #define STD_ENCODER_STEPS_PER_MENU_ITEM 1

#elif ENABLED(miniVIKI) || ENABLED(VIKI2) \
   || ENABLED(ELB_FULL_GRAPHIC_CONTROLLER) \
   || ENABLED(OLED_PANEL_TINYBOY2) \
   || ENABLED(BQ_LCD_SMART_CONTROLLER) \
   || ENABLED(LCD_I2C_PANELOLU2) \
   || ENABLED(REPRAP_DISCOUNT_SMART_CONTROLLER)
  #define STD_ENCODER_PULSES_PER_STEP 4
  #define STD_ENCODER_STEPS_PER_MENU_ITEM 1
#endif

#ifndef STD_ENCODER_PULSES_PER_STEP
  #define STD_ENCODER_PULSES_PER_STEP 5
#endif
#ifndef STD_ENCODER_STEPS_PER_MENU_ITEM
  #define STD_ENCODER_STEPS_PER_MENU_ITEM 1
#endif
#ifndef ENCODER_PULSES_PER_STEP
  #define ENCODER_PULSES_PER_STEP STD_ENCODER_PULSES_PER_STEP
#endif
#ifndef ENCODER_STEPS_PER_MENU_ITEM
  #define ENCODER_STEPS_PER_MENU_ITEM STD_ENCODER_STEPS_PER_MENU_ITEM
#endif
#ifndef ENCODER_FEEDRATE_DEADZONE
  #define ENCODER_FEEDRATE_DEADZONE 6
#endif

// Shift register panels
// ---------------------
// 2 wire Non-latching LCD SR from:
// https://bitbucket.org/fmalpartida/new-liquidcrystal/wiki/schematics#!shiftregister-connection

#if ENABLED(SAV_3DLCD)
  #define SR_LCD_2W_NL    // Non latching 2 wire shift register
  #define ULTIPANEL
#endif

#if ENABLED(DOGLCD) // Change number of lines to match the DOG graphic display
  #ifndef LCD_WIDTH
    #ifdef LCD_WIDTH_OVERRIDE
      #define LCD_WIDTH LCD_WIDTH_OVERRIDE
    #else
      #define LCD_WIDTH 22
    #endif
  #endif
  #ifndef LCD_HEIGHT
    #define LCD_HEIGHT 5
  #endif
#endif

#if ENABLED(NO_LCD_MENUS)
  #undef ULTIPANEL
#endif

#if ENABLED(ULTIPANEL)
  #define NEWPANEL  // Disable this if you actually have no click-encoder panel
  #define ULTRA_LCD
  #ifndef LCD_WIDTH
    #define LCD_WIDTH 20
  #endif
  #ifndef LCD_HEIGHT
    #define LCD_HEIGHT 4
  #endif
#elif ENABLED(ULTRA_LCD)  // no panel but just LCD
  #ifndef LCD_WIDTH
    #define LCD_WIDTH 16
  #endif
  #ifndef LCD_HEIGHT
    #define LCD_HEIGHT 2
  #endif
#endif

#if ENABLED(DOGLCD)
  /* Custom characters defined in font dogm_font_data_Marlin_symbols.h / Marlin_symbols.fon */
  // \x00 intentionally skipped to avoid problems in strings
  #define LCD_STR_REFRESH     "\x01"
  #define LCD_STR_FOLDER      "\x02"
  #define LCD_STR_ARROW_RIGHT "\x03"
  #define LCD_STR_UPLEVEL     "\x04"
  #define LCD_STR_CLOCK       "\x05"
  #define LCD_STR_FEEDRATE    "\x06"
  #define LCD_STR_BEDTEMP     "\x07"
  #define LCD_STR_THERMOMETER "\x08"
  #define LCD_STR_DEGREE      "\x09"

  #define LCD_STR_SPECIAL_MAX '\x09'
  // Maximum here is 0x1F because 0x20 is ' ' (space) and the normal charsets begin.
  // Better stay below 0x10 because DISPLAY_CHARSET_HD44780_WESTERN begins here.

  // Symbol characters
  #define LCD_STR_FILAM_DIA   "\xf8"
  #define LCD_STR_FILAM_MUL   "\xa4"
#else
  // Custom characters defined in the first 8 characters of the LCD
  #define LCD_BEDTEMP_CHAR     0x00  // Print only as a char. This will have 'unexpected' results when used in a string!
  #define LCD_DEGREE_CHAR      0x01
  #define LCD_STR_THERMOMETER "\x02" // Still used with string concatenation
  #define LCD_UPLEVEL_CHAR     0x03
  #define LCD_STR_REFRESH     "\x04"
  #define LCD_STR_FOLDER      "\x05"
  #define LCD_FEEDRATE_CHAR    0x06
  #define LCD_CLOCK_CHAR       0x07
  #define LCD_STR_ARROW_RIGHT ">"  /* from the default character set */
#endif

/**
 * Default LCD contrast for dogm-like LCD displays
 */
#if ENABLED(DOGLCD)

  #define HAS_LCD_CONTRAST ( \
      ENABLED(MAKRPANEL) \
   || ENABLED(CARTESIO_UI) \
   || ENABLED(VIKI2) \
   || ENABLED(miniVIKI) \
   || ENABLED(ELB_FULL_GRAPHIC_CONTROLLER) \
  )

  #if HAS_LCD_CONTRAST
    #ifndef LCD_CONTRAST_MIN
      #define LCD_CONTRAST_MIN 0
    #endif
    #ifndef LCD_CONTRAST_MAX
      #define LCD_CONTRAST_MAX 63
    #endif
    #ifndef DEFAULT_LCD_CONTRAST
      #define DEFAULT_LCD_CONTRAST 32
    #endif
  #endif
#endif

// Boot screens
#if DISABLED(ULTRA_LCD)
  #undef SHOW_BOOTSCREEN
#elif !defined(BOOTSCREEN_TIMEOUT)
  #define BOOTSCREEN_TIMEOUT 2500
#endif

#define HAS_DEBUG_MENU (ENABLED(ULTIPANEL) && ENABLED(LCD_PROGRESS_BAR_TEST))

/**
 * Extruders have some combination of stepper motors and hotends
 * so we separate these concepts into the defines:
 *
 *  EXTRUDERS    - Number of Selectable Tools
 *  HOTENDS      - Number of hotends, whether connected or separate
 *  E_STEPPERS   - Number of actual E stepper motors
 *  E_MANUAL     - Number of E steppers for LCD move options
 *
 */
#if ENABLED(SWITCHING_EXTRUDER)                               // One stepper for every two EXTRUDERS
  #if EXTRUDERS > 4
    #define E_STEPPERS    3
  #elif EXTRUDERS > 2
    #define E_STEPPERS    2
  #else
    #define E_STEPPERS    1
  #endif
  #if DISABLED(SWITCHING_NOZZLE)
    #define HOTENDS       E_STEPPERS
  #endif
  #define E_MANUAL        EXTRUDERS
#elif ENABLED(MIXING_EXTRUDER)
  #define E_STEPPERS      MIXING_STEPPERS
  #define E_MANUAL        1
#else
  #define E_STEPPERS      EXTRUDERS
  #define E_MANUAL        EXTRUDERS
#endif

// No inactive extruders with MK2_MULTIPLEXER or SWITCHING_NOZZLE
#if ENABLED(MK2_MULTIPLEXER) || ENABLED(SWITCHING_NOZZLE)
  #undef DISABLE_INACTIVE_EXTRUDER
#endif

// MK2 Multiplexer forces SINGLENOZZLE
#if ENABLED(MK2_MULTIPLEXER)
  #define SINGLENOZZLE
#endif

#if ENABLED(SINGLENOZZLE) || ENABLED(MIXING_EXTRUDER)         // One hotend, one thermistor, no XY offset
  #undef HOTENDS
  #define HOTENDS       1
  #undef TEMP_SENSOR_1_AS_REDUNDANT
  #undef HOTEND_OFFSET_X
  #undef HOTEND_OFFSET_Y
#endif

#ifndef HOTENDS
  #define HOTENDS EXTRUDERS
#endif

#define DO_SWITCH_EXTRUDER (ENABLED(SWITCHING_EXTRUDER) && (DISABLED(SWITCHING_NOZZLE) || SWITCHING_EXTRUDER_SERVO_NR != SWITCHING_NOZZLE_SERVO_NR))

/**
 * DISTINCT_E_FACTORS affects how some E factors are accessed
 */
#if ENABLED(DISTINCT_E_FACTORS) && E_STEPPERS > 1
  #define XYZE_N (XYZ + E_STEPPERS)
  #if ENABLED(HANGPRINTER)
    #define NUM_AXIS_N (ABCD + E_STEPPERS)
  #else
    #define NUM_AXIS_N (XYZ + E_STEPPERS)
  #endif
  #define E_AXIS_N (E_AXIS + extruder)
#else
  #undef DISTINCT_E_FACTORS
  #define XYZE_N XYZE
  #if ENABLED(HANGPRINTER)
    #define NUM_AXIS_N ABCDE
  #else
    #define NUM_AXIS_N XYZE
  #endif
  #define E_AXIS_N E_AXIS
#endif

/**
 * The BLTouch Probe emulates a servo probe
 * and uses "special" angles for its state.
 */
#if ENABLED(BLTOUCH)
  #ifndef Z_PROBE_SERVO_NR
    #define Z_PROBE_SERVO_NR 0
  #endif
  #ifndef NUM_SERVOS
    #define NUM_SERVOS (Z_PROBE_SERVO_NR + 1)
  #endif
  #undef DEACTIVATE_SERVOS_AFTER_MOVE
  #if NUM_SERVOS == 1
    #undef SERVO_DELAY
    #define SERVO_DELAY { 50 }
  #endif
  #ifndef BLTOUCH_DELAY
    #define BLTOUCH_DELAY 375
  #endif
  #undef Z_SERVO_ANGLES
  #define Z_SERVO_ANGLES { BLTOUCH_DEPLOY, BLTOUCH_STOW }

  #define BLTOUCH_DEPLOY    10
  #define BLTOUCH_STOW      90
  #define BLTOUCH_SELFTEST 120
  #define BLTOUCH_RESET    160
  #define _TEST_BLTOUCH(P) (READ(P##_PIN) != P##_ENDSTOP_INVERTING)

  // Always disable probe pin inverting for BLTouch
  #undef Z_MIN_PROBE_ENDSTOP_INVERTING
  #define Z_MIN_PROBE_ENDSTOP_INVERTING false

  #if ENABLED(Z_MIN_PROBE_USES_Z_MIN_ENDSTOP_PIN)
    #undef Z_MIN_ENDSTOP_INVERTING
    #define Z_MIN_ENDSTOP_INVERTING Z_MIN_PROBE_ENDSTOP_INVERTING
    #define TEST_BLTOUCH() _TEST_BLTOUCH(Z_MIN)
  #else
    #define TEST_BLTOUCH() _TEST_BLTOUCH(Z_MIN_PROBE)
  #endif
#endif

<<<<<<< HEAD
/**
 * Set a flag for a servo probe
 */
#define HAS_Z_SERVO_PROBE (defined(Z_PROBE_SERVO_NR) && Z_PROBE_SERVO_NR >= 0)
=======
  /**
   * The BLTouch Probe emulates a servo probe
   * and uses "special" angles for its state.
   */
  #if ENABLED(BLTOUCH)
    #ifndef Z_PROBE_SERVO_NR
      #define Z_PROBE_SERVO_NR 0
    #endif
    #ifndef NUM_SERVOS
      #define NUM_SERVOS (Z_PROBE_SERVO_NR + 1)
    #endif
    #undef DEACTIVATE_SERVOS_AFTER_MOVE
    #if NUM_SERVOS == 1
      #undef SERVO_DELAY
      #define SERVO_DELAY { 50 }
    #endif
    #ifndef BLTOUCH_DELAY
      #define BLTOUCH_DELAY 375
    #endif
    #undef Z_SERVO_ANGLES
    #define Z_SERVO_ANGLES { BLTOUCH_DEPLOY, BLTOUCH_STOW }

    #define BLTOUCH_DEPLOY    10
    #define BLTOUCH_SW_MODE   60
    #define BLTOUCH_STOW      90
    #define BLTOUCH_SELFTEST 120
    #define BLTOUCH_5V_MODE  140
    #define BLTOUCH_OD_MODE  150
    #define BLTOUCH_RESET    160
    #define _TEST_BLTOUCH(P) (READ(P##_PIN) != P##_ENDSTOP_INVERTING)

    // Always disable probe pin inverting for BLTouch
    #undef Z_MIN_PROBE_ENDSTOP_INVERTING
    #define Z_MIN_PROBE_ENDSTOP_INVERTING false

    #if ENABLED(Z_MIN_PROBE_USES_Z_MIN_ENDSTOP_PIN)
      #undef Z_MIN_ENDSTOP_INVERTING
      #define Z_MIN_ENDSTOP_INVERTING Z_MIN_PROBE_ENDSTOP_INVERTING
      #define TEST_BLTOUCH() _TEST_BLTOUCH(Z_MIN)
    #else
      #define TEST_BLTOUCH() _TEST_BLTOUCH(Z_MIN_PROBE)
    #endif
  #endif
>>>>>>> 4c436646

/**
 * Set flags for enabled probes
 */
#define HAS_BED_PROBE (ENABLED(FIX_MOUNTED_PROBE) || ENABLED(Z_PROBE_ALLEN_KEY) || HAS_Z_SERVO_PROBE || ENABLED(Z_PROBE_SLED) || ENABLED(SOLENOID_PROBE))
#define PROBE_SELECTED (HAS_BED_PROBE || ENABLED(PROBE_MANUALLY) || ENABLED(MESH_BED_LEVELING))

#if !HAS_BED_PROBE
  // Clear probe pin settings when no probe is selected
  #undef Z_MIN_PROBE_USES_Z_MIN_ENDSTOP_PIN
  #undef Z_MIN_PROBE_ENDSTOP
#elif ENABLED(Z_PROBE_ALLEN_KEY)
  // Extra test for Allen Key Probe
  #define PROBE_IS_TRIGGERED_WHEN_STOWED_TEST
#endif

#define HOMING_Z_WITH_PROBE (HAS_BED_PROBE && Z_HOME_DIR < 0 && ENABLED(Z_MIN_PROBE_USES_Z_MIN_ENDSTOP_PIN))

#define HAS_SOFTWARE_ENDSTOPS (ENABLED(MIN_SOFTWARE_ENDSTOPS) || ENABLED(MAX_SOFTWARE_ENDSTOPS))
#define HAS_RESUME_CONTINUE (ENABLED(NEWPANEL) || ENABLED(EMERGENCY_PARSER))
#define HAS_COLOR_LEDS (ENABLED(BLINKM) || ENABLED(RGB_LED) || ENABLED(RGBW_LED) || ENABLED(PCA9632) || ENABLED(NEOPIXEL_LED))

#define USE_MARLINSERIAL !(defined(__AVR__) && defined(USBCON))

#endif // CONDITIONALS_LCD_H<|MERGE_RESOLUTION|>--- conflicted
+++ resolved
@@ -478,53 +478,6 @@
   #undef Z_SERVO_ANGLES
   #define Z_SERVO_ANGLES { BLTOUCH_DEPLOY, BLTOUCH_STOW }
 
-  #define BLTOUCH_DEPLOY    10
-  #define BLTOUCH_STOW      90
-  #define BLTOUCH_SELFTEST 120
-  #define BLTOUCH_RESET    160
-  #define _TEST_BLTOUCH(P) (READ(P##_PIN) != P##_ENDSTOP_INVERTING)
-
-  // Always disable probe pin inverting for BLTouch
-  #undef Z_MIN_PROBE_ENDSTOP_INVERTING
-  #define Z_MIN_PROBE_ENDSTOP_INVERTING false
-
-  #if ENABLED(Z_MIN_PROBE_USES_Z_MIN_ENDSTOP_PIN)
-    #undef Z_MIN_ENDSTOP_INVERTING
-    #define Z_MIN_ENDSTOP_INVERTING Z_MIN_PROBE_ENDSTOP_INVERTING
-    #define TEST_BLTOUCH() _TEST_BLTOUCH(Z_MIN)
-  #else
-    #define TEST_BLTOUCH() _TEST_BLTOUCH(Z_MIN_PROBE)
-  #endif
-#endif
-
-<<<<<<< HEAD
-/**
- * Set a flag for a servo probe
- */
-#define HAS_Z_SERVO_PROBE (defined(Z_PROBE_SERVO_NR) && Z_PROBE_SERVO_NR >= 0)
-=======
-  /**
-   * The BLTouch Probe emulates a servo probe
-   * and uses "special" angles for its state.
-   */
-  #if ENABLED(BLTOUCH)
-    #ifndef Z_PROBE_SERVO_NR
-      #define Z_PROBE_SERVO_NR 0
-    #endif
-    #ifndef NUM_SERVOS
-      #define NUM_SERVOS (Z_PROBE_SERVO_NR + 1)
-    #endif
-    #undef DEACTIVATE_SERVOS_AFTER_MOVE
-    #if NUM_SERVOS == 1
-      #undef SERVO_DELAY
-      #define SERVO_DELAY { 50 }
-    #endif
-    #ifndef BLTOUCH_DELAY
-      #define BLTOUCH_DELAY 375
-    #endif
-    #undef Z_SERVO_ANGLES
-    #define Z_SERVO_ANGLES { BLTOUCH_DEPLOY, BLTOUCH_STOW }
-
     #define BLTOUCH_DEPLOY    10
     #define BLTOUCH_SW_MODE   60
     #define BLTOUCH_STOW      90
@@ -532,21 +485,25 @@
     #define BLTOUCH_5V_MODE  140
     #define BLTOUCH_OD_MODE  150
     #define BLTOUCH_RESET    160
-    #define _TEST_BLTOUCH(P) (READ(P##_PIN) != P##_ENDSTOP_INVERTING)
-
-    // Always disable probe pin inverting for BLTouch
-    #undef Z_MIN_PROBE_ENDSTOP_INVERTING
-    #define Z_MIN_PROBE_ENDSTOP_INVERTING false
-
-    #if ENABLED(Z_MIN_PROBE_USES_Z_MIN_ENDSTOP_PIN)
-      #undef Z_MIN_ENDSTOP_INVERTING
-      #define Z_MIN_ENDSTOP_INVERTING Z_MIN_PROBE_ENDSTOP_INVERTING
-      #define TEST_BLTOUCH() _TEST_BLTOUCH(Z_MIN)
-    #else
-      #define TEST_BLTOUCH() _TEST_BLTOUCH(Z_MIN_PROBE)
-    #endif
-  #endif
->>>>>>> 4c436646
+  #define _TEST_BLTOUCH(P) (READ(P##_PIN) != P##_ENDSTOP_INVERTING)
+
+  // Always disable probe pin inverting for BLTouch
+  #undef Z_MIN_PROBE_ENDSTOP_INVERTING
+  #define Z_MIN_PROBE_ENDSTOP_INVERTING false
+
+  #if ENABLED(Z_MIN_PROBE_USES_Z_MIN_ENDSTOP_PIN)
+    #undef Z_MIN_ENDSTOP_INVERTING
+    #define Z_MIN_ENDSTOP_INVERTING Z_MIN_PROBE_ENDSTOP_INVERTING
+    #define TEST_BLTOUCH() _TEST_BLTOUCH(Z_MIN)
+  #else
+    #define TEST_BLTOUCH() _TEST_BLTOUCH(Z_MIN_PROBE)
+  #endif
+#endif
+
+/**
+ * Set a flag for a servo probe
+ */
+#define HAS_Z_SERVO_PROBE (defined(Z_PROBE_SERVO_NR) && Z_PROBE_SERVO_NR >= 0)
 
 /**
  * Set flags for enabled probes
