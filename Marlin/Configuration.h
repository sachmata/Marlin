/**
 * Marlin 3D Printer Firmware
 * Copyright (C) 2016 MarlinFirmware [https://github.com/MarlinFirmware/Marlin]
 *
 * Based on Sprinter and grbl.
 * Copyright (C) 2011 Camiel Gubbels / Erik van der Zalm
 *
 * This program is free software: you can redistribute it and/or modify
 * it under the terms of the GNU General Public License as published by
 * the Free Software Foundation, either version 3 of the License, or
 * (at your option) any later version.
 *
 * This program is distributed in the hope that it will be useful,
 * but WITHOUT ANY WARRANTY; without even the implied warranty of
 * MERCHANTABILITY or FITNESS FOR A PARTICULAR PURPOSE.  See the
 * GNU General Public License for more details.
 *
 * You should have received a copy of the GNU General Public License
 * along with this program.  If not, see <http://www.gnu.org/licenses/>.
 *
 */

/**
 * Configuration.h
 *
 * Basic settings such as:
 *
 * - Type of electronics
 * - Type of temperature sensor
 * - Printer geometry
 * - Endstop configuration
 * - LCD controller
 * - Extra features
 *
 * Advanced settings can be found in Configuration_adv.h
 *
 */
#ifndef CONFIGURATION_H
#define CONFIGURATION_H
#define CONFIGURATION_H_VERSION 010107

//===========================================================================
//============================= Getting Started =============================
//===========================================================================

/**
 * Here are some standard links for getting your machine calibrated:
 *
 * http://reprap.org/wiki/Calibration
 * http://youtu.be/wAL9d7FgInk
 * http://calculator.josefprusa.cz
 * http://reprap.org/wiki/Triffid_Hunter%27s_Calibration_Guide
 * http://www.thingiverse.com/thing:5573
 * https://sites.google.com/site/repraplogphase/calibration-of-your-reprap
 * http://www.thingiverse.com/thing:298812
 */

//===========================================================================
//============================= DELTA Printer ===============================
//===========================================================================
// For a Delta printer start with one of the configuration files in the
// example_configurations/delta directory and customize for your machine.
//

//===========================================================================
//============================= SCARA Printer ===============================
//===========================================================================
// For a SCARA printer start with the configuration files in
// example_configurations/SCARA and customize for your machine.
//

// @section info

// User-specified version info of this build to display in [Pronterface, etc] terminal window during
// startup. Implementation of an idea by Prof Braino to inform user that any changes made to this
// build by the user have been successfully uploaded into firmware.
#define STRING_CONFIG_H_AUTHOR "TinyMachines3D" // Who made the changes.
#define SHOW_BOOTSCREEN
#define STRING_SPLASH_LINE1 SHORT_BUILD_VERSION // will be shown during bootup in line 1
#define STRING_SPLASH_LINE2 WEBSITE_URL         // will be shown during bootup in line 2

//
// *** VENDORS PLEASE READ *****************************************************
//
// Marlin now allow you to have a vendor boot image to be displayed on machine
// start. When SHOW_CUSTOM_BOOTSCREEN is defined Marlin will first show your
// custom boot image and then the default Marlin boot image is shown.
//
// We suggest for you to take advantage of this new feature and keep the Marlin
// boot image unmodified. For an example have a look at the bq Hephestos 2
// example configuration folder.
//
#define SHOW_CUSTOM_BOOTSCREEN

// Enable to show the bitmap in Marlin/_Statusscreen.h on the status screen.

// @section machine
// Optional custom name for your RepStrap or other custom machine
// Displayed in the LCD "Ready" message

/*
 * Base machine
 * Choose one option below to define machine size, board, and parameters
 * 
 * 
 Choose this for CR10 Original Melzi Board
 */
//#define MachineCR10Orig


//#define MachineMini
#define MachineCR10S
//#define MachineS4
//#define MachineS5

/*
 * Hotend Type
 * Choose one option below. 
 * E3D assumes the following mount : 
 * https://www.thingiverse.com/thing:2494642
 * 
 * Configured with 5015 left wing, right wing BLTouch only
 */
#define HotendStock
//#define HotendE3D

/*
 * Enable this if you have an all metal hotend capable of 300c
 * 
 */
#define HotendAllMetal

/*
 * Choose bed type below. If you have an extenrally controlled
 * ac bed, leave both disabled
 */
//#define BedAC
#define BedDC

/*
 * If you have upgraded to an S board but kept the original display
 * then enable this line
 */
//#define OrigLCD

/*
 * Choose ABL sensor type below
 * Leave all disabled if no sensor is available
 */
//#define ABL_EZABL // TH3D EZABL or Any NO Sensor
//#define ABL_NCSW //Any NC Sensor
#define ABL_BLTOUCH

/*
 * Choose bed leveling type here
 * Requires a sensor from above
 * Melzi board users may only select ABL_BI for bilinear leveling
 */
//#define ABL_BI
#define ABL_UBL

/*
 * 
 * Choose a probe grid density below. Faster probes less points, but is less accurate.
 * Extreme is for extremely uneven or tilted bed surfaces.
 * UBL and Extreme are recommended with solid bed mounts as it becomes a one time commissioning.
 * Standard is recommended in most other scenarios.
 */
//#define MeshFast
#define MeshStd
//#define MeshFine
//#define MeshExtreme

//#define BoardRev2


#if(!ENABLED(MachineCR10Orig))
#define CUSTOM_STATUS_SCREEN_IMAGE
#endif

#if(ENABLED(MachineMini))
#define CUSTOM_MACHINE_NAME "Mini SuPeR"
#elif(ENABLED(MachineCR10Orig))
#define CUSTOM_MACHINE_NAME "SuPeR CR-10"
#elif(ENABLED(MachineCR10S))
#define CUSTOM_MACHINE_NAME "300 SuPeR"
#elif(ENABLED(MachineS4))
#define CUSTOM_MACHINE_NAME "400 SuPeR"
#elif(ENABLED(MachineS5))
#define CUSTOM_MACHINE_NAME "500 SuPeR"
#endif

#if(ENABLED(MachineMini))
#define VerChar1 "M"
#elif(ENABLED(MachineCR10Orig))
#define VerChar1 "O"
#elif(ENABLED(MachineCR10S))
#define VerChar1 "S"
#elif(ENABLED(MachineS4))
#define VerChar1 "4"
#elif(ENABLED(MachineS5))
#define VerChar1 "5"
#endif

#if(ENABLED(HotendStock))
#define VerChar2 "S"
#elif(ENABLED(HotendE3D))
#define VerChar2 "E"
#endif

#if(ENABLED(HotendAllMetal))
#define VerChar3 "M"
#else
#define VerChar3 "S"
#endif


#if(ENABLED(BedAC))
#define VerChar4 "A"
#elif(ENABLED(BedDC))
#define VerChar4 "D"
#else
#define VerChar4 "N"
#endif

#if(ENABLED(ABL_EZABL))
#define VerChar5 "A"
#elif(ENABLED(ABL_BLTOUCH))
#define VerChar5 "B"
#else
#define VerChar5 "N"
#endif

#if(ENABLED(ABL_UBL))
#define VerChar6 "U"
#elif(ENABLED(ABL_BI))
#define VerChar6 "B"
#else
#define VerChar6 "N"
#endif

#define DETAILED_BUILD_VERSION SHORT_BUILD_VERSION " TM3D " VerChar1 VerChar2 VerChar3 VerChar4 VerChar5 VerChar6

/**
   Select the serial port on the board to use for communication with the host.
   This allows the connection of wireless adapters (for instance) to non-default port pins.
   Serial port 0 is always used by the Arduino bootloader regardless of this setting.

   :[0, 1, 2, 3, 4, 5, 6, 7]
*/
#define SERIAL_PORT 0

/**
   This setting determines the communication speed of the printer.

   250000 works in most cases, but you might try a lower speed if
   you commonly experience drop-outs during host printing.
   You may try up to 1000000 to speed up SD file transfer.

   :[2400, 9600, 19200, 38400, 57600, 115200, 250000, 500000, 1000000]
*/
#define BAUDRATE 115200

// Enable the Bluetooth serial interface on AT90USB devices
//#define BLUETOOTH

// The following define selects which electronics board you have.
// Please choose the name from boards.h that matches your setup
#ifndef MOTHERBOARD
#if(ENABLED(MachineCR10Orig))
#define MOTHERBOARD BOARD_MELZI_CREALITY
#else
#define MOTHERBOARD BOARD_RAMPS_14_EFB
#endif
#endif

// Optional custom name for your RepStrap or other custom machine
// Displayed in the LCD "Ready" message
//#define CUSTOM_MACHINE_NAME "3D Printer"

// Define this to set a unique identifier for this printer, (Used by some programs to differentiate between machines)
// You can use an online service to generate a random UUID. (eg http://www.uuidgenerator.net/version4)
//#define MACHINE_UUID "00000000-0000-0000-0000-000000000000"

// @section extruder

// This defines the number of extruders
// :[1, 2, 3, 4, 5]
#define EXTRUDERS 1

// Generally expected filament diameter (1.75, 2.85, 3.0, ...). Used for Volumetric, Filament Width Sensor, etc.
#define DEFAULT_NOMINAL_FILAMENT_DIA 1.75

// For Cyclops or any "multi-extruder" that shares a single nozzle.
//#define SINGLENOZZLE

/**
 * Průša MK2 Single Nozzle Multi-Material Multiplexer, and variants.
 *
 * This device allows one stepper driver on a control board to drive
 * two to eight stepper motors, one at a time, in a manner suitable
 * for extruders.
 *
 * This option only allows the multiplexer to switch on tool-change.
 * Additional options to configure custom E moves are pending.
 */
//#define MK2_MULTIPLEXER
#if ENABLED(MK2_MULTIPLEXER)
  // Override the default DIO selector pins here, if needed.
  // Some pins files may provide defaults for these pins.
  //#define E_MUX0_PIN 40  // Always Required
  //#define E_MUX1_PIN 42  // Needed for 3 to 8 steppers
  //#define E_MUX2_PIN 44  // Needed for 5 to 8 steppers
#endif

// A dual extruder that uses a single stepper motor
//#define SWITCHING_EXTRUDER
#if ENABLED(SWITCHING_EXTRUDER)
  #define SWITCHING_EXTRUDER_SERVO_NR 0
  #define SWITCHING_EXTRUDER_SERVO_ANGLES { 0, 90 } // Angles for E0, E1[, E2, E3]
  #if EXTRUDERS > 3
    #define SWITCHING_EXTRUDER_E23_SERVO_NR 1
  #endif
#endif

// A dual-nozzle that uses a servomotor to raise/lower one of the nozzles
//#define SWITCHING_NOZZLE
#if ENABLED(SWITCHING_NOZZLE)
  #define SWITCHING_NOZZLE_SERVO_NR 0
  #define SWITCHING_NOZZLE_SERVO_ANGLES { 0, 90 }   // Angles for E0, E1
  //#define HOTEND_OFFSET_Z { 0.0, 0.0 }
#endif

/**
 * Two separate X-carriages with extruders that connect to a moving part
 * via a magnetic docking mechanism. Requires SOL1_PIN and SOL2_PIN.
 */
//#define PARKING_EXTRUDER
#if ENABLED(PARKING_EXTRUDER)
  #define PARKING_EXTRUDER_SOLENOIDS_INVERT           // If enabled, the solenoid is NOT magnetized with applied voltage
  #define PARKING_EXTRUDER_SOLENOIDS_PINS_ACTIVE LOW  // LOW or HIGH pin signal energizes the coil
  #define PARKING_EXTRUDER_SOLENOIDS_DELAY 250        // Delay (ms) for magnetic field. No delay if 0 or not defined.
  #define PARKING_EXTRUDER_PARKING_X { -78, 184 }     // X positions for parking the extruders
  #define PARKING_EXTRUDER_GRAB_DISTANCE 1            // mm to move beyond the parking point to grab the extruder
  #define PARKING_EXTRUDER_SECURITY_RAISE 5           // Z-raise before parking
  #define HOTEND_OFFSET_Z { 0.0, 1.3 }                // Z-offsets of the two hotends. The first must be 0.
#endif

/**
 * "Mixing Extruder"
 *   - Adds a new code, M165, to set the current mix factors.
 *   - Extends the stepping routines to move multiple steppers in proportion to the mix.
 *   - Optional support for Repetier Firmware M163, M164, and virtual extruder.
 *   - This implementation supports only a single extruder.
 *   - Enable DIRECT_MIXING_IN_G1 for Pia Taubert's reference implementation
 */
//#define MIXING_EXTRUDER
#if ENABLED(MIXING_EXTRUDER)
  #define MIXING_STEPPERS 2        // Number of steppers in your mixing extruder
  #define MIXING_VIRTUAL_TOOLS 16  // Use the Virtual Tool method with M163 and M164
  //#define DIRECT_MIXING_IN_G1    // Allow ABCDHI mix factors in G1 movement commands
#endif

// Offset of the extruders (uncomment if using more than one and relying on firmware to position when changing).
// The offset has to be X=0, Y=0 for the extruder 0 hotend (default extruder).
// For the other hotends it is their distance from the extruder 0 hotend.
//#define HOTEND_OFFSET_X {0.0, 20.00} // (in mm) for each extruder, offset of the hotend on the X axis
//#define HOTEND_OFFSET_Y {0.0, 5.00}  // (in mm) for each extruder, offset of the hotend on the Y axis

// @section machine

/**
 * Select your power supply here. Use 0 if you haven't connected the PS_ON_PIN
 *
 * 0 = No Power Switch
 * 1 = ATX
 * 2 = X-Box 360 203Watts (the blue wire connected to PS_ON and the red wire to VCC)
 *
 * :{ 0:'No power switch', 1:'ATX', 2:'X-Box 360' }
 */
#define POWER_SUPPLY 0

#if POWER_SUPPLY > 0
  // Enable this option to leave the PSU off at startup.
  // Power to steppers and heaters will need to be turned on with M80.
  //#define PS_DEFAULT_OFF

  //#define AUTO_POWER_CONTROL        // Enable automatic control of the PS_ON pin
  #if ENABLED(AUTO_POWER_CONTROL)
    #define AUTO_POWER_FANS           // Turn on PSU if fans need power
    #define AUTO_POWER_E_FANS
    #define AUTO_POWER_CONTROLLERFAN
    #define POWER_TIMEOUT 30
  #endif

#endif

// @section temperature

//===========================================================================
//============================= Thermal Settings ============================
//===========================================================================

/**
 * --NORMAL IS 4.7kohm PULLUP!-- 1kohm pullup can be used on hotend sensor, using correct resistor and table
 *
 * Temperature sensors available:
 *
 *    -3 : thermocouple with MAX31855 (only for sensor 0)
 *    -2 : thermocouple with MAX6675 (only for sensor 0)
 *    -1 : thermocouple with AD595
 *     0 : not used
 *     1 : 100k thermistor - best choice for EPCOS 100k (4.7k pullup)
 *     2 : 200k thermistor - ATC Semitec 204GT-2 (4.7k pullup)
 *     3 : Mendel-parts thermistor (4.7k pullup)
 *     4 : 10k thermistor !! do not use it for a hotend. It gives bad resolution at high temp. !!
 *     5 : 100K thermistor - ATC Semitec 104GT-2/104NT-4-R025H42G (Used in ParCan & J-Head) (4.7k pullup)
 *     6 : 100k EPCOS - Not as accurate as table 1 (created using a fluke thermocouple) (4.7k pullup)
 *     7 : 100k Honeywell thermistor 135-104LAG-J01 (4.7k pullup)
 *    71 : 100k Honeywell thermistor 135-104LAF-J01 (4.7k pullup)
 *     8 : 100k 0603 SMD Vishay NTCS0603E3104FXT (4.7k pullup)
 *     9 : 100k GE Sensing AL03006-58.2K-97-G1 (4.7k pullup)
 *    10 : 100k RS thermistor 198-961 (4.7k pullup)
 *    11 : 100k beta 3950 1% thermistor (4.7k pullup)
 *    12 : 100k 0603 SMD Vishay NTCS0603E3104FXT (4.7k pullup) (calibrated for Makibox hot bed)
 *    13 : 100k Hisens 3950  1% up to 300°C for hotend "Simple ONE " & "Hotend "All In ONE"
 *    15 : 100k thermistor calibration for JGAurora A5 hotend
 *    20 : the PT100 circuit found in the Ultimainboard V2.x
 *    60 : 100k Maker's Tool Works Kapton Bed Thermistor beta=3950
 *    66 : 4.7M High Temperature thermistor from Dyze Design
 *    70 : the 100K thermistor found in the bq Hephestos 2
 *    75 : 100k Generic Silicon Heat Pad with NTC 100K MGB18-104F39050L32 thermistor
 *
 *       1k ohm pullup tables - This is atypical, and requires changing out the 4.7k pullup for 1k.
 *                              (but gives greater accuracy and more stable PID)
 *    51 : 100k thermistor - EPCOS (1k pullup)
 *    52 : 200k thermistor - ATC Semitec 204GT-2 (1k pullup)
 *    55 : 100k thermistor - ATC Semitec 104GT-2 (Used in ParCan & J-Head) (1k pullup)
 *
 *  1047 : Pt1000 with 4k7 pullup
 *  1010 : Pt1000 with 1k pullup (non standard)
 *   147 : Pt100 with 4k7 pullup
 *   110 : Pt100 with 1k pullup (non standard)
 *
 *         Use these for Testing or Development purposes. NEVER for production machine.
 *   998 : Dummy Table that ALWAYS reads 25°C or the temperature defined below.
 *   999 : Dummy Table that ALWAYS reads 100°C or the temperature defined below.
 *
 * :{ '0': "Not used", '1':"100k / 4.7k - EPCOS", '2':"200k / 4.7k - ATC Semitec 204GT-2", '3':"Mendel-parts / 4.7k", '4':"10k !! do not use for a hotend. Bad resolution at high temp. !!", '5':"100K / 4.7k - ATC Semitec 104GT-2 (Used in ParCan & J-Head)", '6':"100k / 4.7k EPCOS - Not as accurate as Table 1", '7':"100k / 4.7k Honeywell 135-104LAG-J01", '8':"100k / 4.7k 0603 SMD Vishay NTCS0603E3104FXT", '9':"100k / 4.7k GE Sensing AL03006-58.2K-97-G1", '10':"100k / 4.7k RS 198-961", '11':"100k / 4.7k beta 3950 1%", '12':"100k / 4.7k 0603 SMD Vishay NTCS0603E3104FXT (calibrated for Makibox hot bed)", '13':"100k Hisens 3950  1% up to 300°C for hotend 'Simple ONE ' & hotend 'All In ONE'", '20':"PT100 (Ultimainboard V2.x)", '51':"100k / 1k - EPCOS", '52':"200k / 1k - ATC Semitec 204GT-2", '55':"100k / 1k - ATC Semitec 104GT-2 (Used in ParCan & J-Head)", '60':"100k Maker's Tool Works Kapton Bed Thermistor beta=3950", '66':"Dyze Design 4.7M High Temperature thermistor", '70':"the 100K thermistor found in the bq Hephestos 2", '71':"100k / 4.7k Honeywell 135-104LAF-J01", '147':"Pt100 / 4.7k", '1047':"Pt1000 / 4.7k", '110':"Pt100 / 1k (non-standard)", '1010':"Pt1000 / 1k (non standard)", '-3':"Thermocouple + MAX31855 (only for sensor 0)", '-2':"Thermocouple + MAX6675 (only for sensor 0)", '-1':"Thermocouple + AD595",'998':"Dummy 1", '999':"Dummy 2" }
 */

#if ENABLED(HotendStock)
#define TEMP_SENSOR_0 1
#endif
#if ENABLED(HotendE3D)
#define TEMP_SENSOR_0 5
#endif
#define TEMP_SENSOR_1 0
#define TEMP_SENSOR_2 0
#define TEMP_SENSOR_3 0
#define TEMP_SENSOR_4 0
#define TEMP_SENSOR_BED 0
#if ENABLED(BedDC)
#define TEMP_SENSOR_BED 5
#endif

#if ENABLED(BedAC)
#define TEMP_SENSOR_BED 11
#endif
#define TEMP_SENSOR_CHAMBER 0
// Dummy thermistor constant temperature readings, for use with 998 and 999
#define DUMMY_THERMISTOR_998_VALUE 25
#define DUMMY_THERMISTOR_999_VALUE 100

// Use temp sensor 1 as a redundant sensor with sensor 0. If the readings
// from the two sensors differ too much the print will be aborted.
//#define TEMP_SENSOR_1_AS_REDUNDANT
#define MAX_REDUNDANT_TEMP_SENSOR_DIFF 10

// Extruder temperature must be close to target for this long before M109 returns success
#define TEMP_RESIDENCY_TIME 10  // (seconds)
#define TEMP_HYSTERESIS 3       // (degC) range of +/- temperatures considered "close" to the target one
#define TEMP_WINDOW     1       // (degC) Window around target to start the residency timer x degC early.

// Bed temperature must be close to target for this long before M190 returns success
#define TEMP_BED_RESIDENCY_TIME 10  // (seconds)
#define TEMP_BED_HYSTERESIS 3       // (degC) range of +/- temperatures considered "close" to the target one
#define TEMP_BED_WINDOW     1       // (degC) Window around target to start the residency timer x degC early.

// The minimal temperature defines the temperature below which the heater will not be enabled It is used
// to check that the wiring to the thermistor is not broken.
// Otherwise this would lead to the heater being powered on all the time.
#define HEATER_0_MINTEMP 5
#define HEATER_1_MINTEMP 5
#define HEATER_2_MINTEMP 5
#define HEATER_3_MINTEMP 5
#define HEATER_4_MINTEMP 5
#define BED_MINTEMP 5

// When temperature exceeds max temp, your heater will be switched off.
// This feature exists to protect your hotend from overheating accidentally, but *NOT* from thermistor short/failure!
// You should use MINTEMP for thermistor short/failure protection.
#if (ENABLED(HotendAllMetal))
#define HEATER_0_MAXTEMP 295
#else
#define HEATER_0_MAXTEMP 250
#endif
#define HEATER_1_MAXTEMP 275
#define HEATER_2_MAXTEMP 275
#define HEATER_3_MAXTEMP 275
#define HEATER_4_MAXTEMP 275
#define BED_MAXTEMP 135

//===========================================================================
//============================= PID Settings ================================
//===========================================================================
// PID Tuning Guide here: http://reprap.org/wiki/PID_Tuning

// Comment the following line to disable PID and enable bang-bang.
#define PIDTEMP
#define BANG_MAX 255     // Limits current to nozzle while in bang-bang mode; 255=full current
#define PID_MAX BANG_MAX // Limits current to nozzle while PID is active (see PID_FUNCTIONAL_RANGE below); 255=full current
#define PID_K1 0.95      // Smoothing factor within any PID loop
#if ENABLED(PIDTEMP)
#define PID_AUTOTUNE_MENU // Add PID Autotune to the LCD "Temperature" menu to run M303 and apply the result.
//#define PID_DEBUG // Sends debug data to the serial port.
//#define PID_OPENLOOP 1 // Puts PID in open loop. M104/M140 sets the output power from 0 to PID_MAX
//#define SLOW_PWM_HEATERS // PWM with very low frequency (roughly 0.125Hz=8s) and minimum state time of approximately 1s useful for heaters driven by a relay
//#define PID_PARAMS_PER_HOTEND // Uses separate PID parameters for each extruder (useful for mismatched extruders)
// Set/get with gcode: M301 E[extruder number, 0-2]
#define PID_FUNCTIONAL_RANGE 10 // If the temperature difference between the target temperature and the actual temperature
// is more than PID_FUNCTIONAL_RANGE then the PID will be shut off and the heater will be set to min/max.

// If you are using a pre-configured hotend then you can use one of the value sets by uncommenting it
// Stock CR-10 Hotend fan 100%
// #define  DEFAULT_Kp 17.42
// #define  DEFAULT_Ki 1.27
// #define  DEFAULT_Kd 59.93
#if ENABLED(HotendStock)

// Stock CR-10 Hotend fan 100%
#define  DEFAULT_Kp 17.42
#define  DEFAULT_Ki 1.27
#define  DEFAULT_Kd 59.93
#endif

#if ENABLED(HotendE3D)
//E3D v6 Clone with 5050 fan wing at 100% set to 235
#define  DEFAULT_Kp 23.36
#define  DEFAULT_Ki 1.99
#define  DEFAULT_Kd 87.46
#endif

// Ultimaker
//#define  DEFAULT_Kp 22.2
//#define  DEFAULT_Ki 1.08
//#define  DEFAULT_Kd 114

// MakerGear
//#define  DEFAULT_Kp 7.0
//#define  DEFAULT_Ki 0.1
//#define  DEFAULT_Kd 12

// Mendel Parts V9 on 12V
//#define  DEFAULT_Kp 63.0
//#define  DEFAULT_Ki 2.25
//#define  DEFAULT_Kd 440

#endif // PIDTEMP

//===========================================================================
//============================= PID > Bed Temperature Control ===============
//===========================================================================

/**
 * PID Bed Heating
 *
 * If this option is enabled set PID constants below.
 * If this option is disabled, bang-bang will be used and BED_LIMIT_SWITCHING will enable hysteresis.
 *
 * The PID frequency will be the same as the extruder PWM.
 * If PID_dT is the default, and correct for the hardware/configuration, that means 7.689Hz,
 * which is fine for driving a square wave into a resistive load and does not significantly
 * impact FET heating. This also works fine on a Fotek SSR-10DA Solid State Relay into a 250W
 * heater. If your configuration is significantly different than this and you don't understand
 * the issues involved, don't use bed PID until someone else verifies that your hardware works.
 */
#define PIDTEMPBED

//#define BED_LIMIT_SWITCHING

/**
 * Max Bed Power
 * Applies to all forms of bed control (PID, bang-bang, and bang-bang with hysteresis).
 * When set to any value below 255, enables a form of PWM to the bed that acts like a divider
 * so don't use it unless you are OK with PWM on your bed. (See the comment on enabling PIDTEMPBED)
 */
#define MAX_BED_POWER 255 // limits duty cycle to bed; 255=full current

#if ENABLED(PIDTEMPBED)

//#define PID_BED_DEBUG // Sends debug data to the serial port.
//Stock Bed Tuned for 50C
#define  DEFAULT_bedKp 690.34
#define  DEFAULT_bedKi 111.47
#define  DEFAULT_bedKd 1068.83
//120V 250W silicone heater into 4mm borosilicate (MendelMax 1.5+)
//from FOPDT model - kp=.39 Tp=405 Tdead=66, Tc set to 79.2, aggressive factor of .15 (vs .1, 1, 10)
//#define  DEFAULT_bedKp 10.00
//#define  DEFAULT_bedKi .023
//#define  DEFAULT_bedKd 305.4

//120V 250W silicone heater into 4mm borosilicate (MendelMax 1.5+)
//from pidautotune
//#define  DEFAULT_bedKp 97.1
//#define  DEFAULT_bedKi 1.41
//#define  DEFAULT_bedKd 1675.16

// FIND YOUR OWN: "M303 E-1 C8 S90" to run autotune on the bed at 90 degreesC for 8 cycles.
#endif // PIDTEMPBED

// @section extruder

// This option prevents extrusion if the temperature is below EXTRUDE_MINTEMP.
// It also enables the M302 command to set the minimum extrusion temperature
// or to allow moving the extruder regardless of the hotend temperature.
// *** IT IS HIGHLY RECOMMENDED TO LEAVE THIS OPTION ENABLED! ***
#define PREVENT_COLD_EXTRUSION
#define EXTRUDE_MINTEMP 160

// This option prevents a single extrusion longer than EXTRUDE_MAXLENGTH.
// Note that for Bowden Extruders a too-small value here may prevent loading.
#define PREVENT_LENGTHY_EXTRUDE
#define EXTRUDE_MAXLENGTH 500

//===========================================================================
//======================== Thermal Runaway Protection =======================
//===========================================================================

/**
 * Thermal Protection provides additional protection to your printer from damage
 * and fire. Marlin always includes safe min and max temperature ranges which
 * protect against a broken or disconnected thermistor wire.
 *
 * The issue: If a thermistor falls out, it will report the much lower
 * temperature of the air in the room, and the the firmware will keep
 * the heater on.
 *
 * If you get "Thermal Runaway" or "Heating failed" errors the
 * details can be tuned in Configuration_adv.h
 */

#define THERMAL_PROTECTION_HOTENDS // Enable thermal protection for all extruders
#define THERMAL_PROTECTION_BED     // Enable thermal protection for the heated bed

//===========================================================================
//============================= Mechanical Settings =========================
//===========================================================================

// @section machine

// Uncomment one of these options to enable CoreXY, CoreXZ, or CoreYZ kinematics
// either in the usual order or reversed
//#define COREXY
//#define COREXZ
//#define COREYZ
//#define COREYX
//#define COREZX
//#define COREZY

//===========================================================================
//============================== Endstop Settings ===========================
//===========================================================================

// @section homing

// Specify here all the endstop connectors that are connected to any endstop or probe.
// Almost all printers will be using one per axis. Probes will use one or more of the
// extra connectors. Leave undefined any used for non-endstop and non-probe purposes.
#define USE_XMIN_PLUG
#define USE_YMIN_PLUG
#define USE_ZMIN_PLUG
//#define USE_XMAX_PLUG
//#define USE_YMAX_PLUG
//#define USE_ZMAX_PLUG

// Enable pullup for all endstops to prevent a floating state
#define ENDSTOPPULLUPS
#if DISABLED(ENDSTOPPULLUPS)
  // Disable ENDSTOPPULLUPS to set pullups individually
  //#define ENDSTOPPULLUP_XMAX
  //#define ENDSTOPPULLUP_YMAX
  //#define ENDSTOPPULLUP_ZMAX
  //#define ENDSTOPPULLUP_XMIN
  //#define ENDSTOPPULLUP_YMIN
  //#define ENDSTOPPULLUP_ZMIN
  //#define ENDSTOPPULLUP_ZMIN_PROBE
#endif


// Mechanical endstop with COM to ground and NC to Signal uses "false" here (most common setup).
#define X_MIN_ENDSTOP_INVERTING false // set to true to invert the logic of the endstop.
#define Y_MIN_ENDSTOP_INVERTING false // set to true to invert the logic of the endstop.
#define X_MAX_ENDSTOP_INVERTING false // set to true to invert the logic of the endstop.
#define Y_MAX_ENDSTOP_INVERTING false // set to true to invert the logic of the endstop.
#define Z_MAX_ENDSTOP_INVERTING true // set to true to invert the logic of the endstop.

#if (!ENABLED(ABL_EZABL)&& !ENABLED(ABL_BLTOUCH))
#define Z_MIN_ENDSTOP_INVERTING false  // set to true to invert the logic of the endstop.
#define Z_MIN_PROBE_ENDSTOP_INVERTING true // set to true to invert the logic of the probe.
#elif (ENABLED(ABL_NCSW))
#define Z_MIN_ENDSTOP_INVERTING false  // set to true to invert the logic of the endstop.
#define Z_MIN_PROBE_ENDSTOP_INVERTING false // set to true to invert the logic of the probe.
#else
#define Z_MIN_ENDSTOP_INVERTING true  // set to true to invert the logic of the endstop.
#define Z_MIN_PROBE_ENDSTOP_INVERTING true // set to true to invert the logic of the probe.
#endif
// Enable this feature if all enabled endstop pins are interrupt-capable.
// This will remove the need to poll the interrupt pins, saving many CPU cycles.
//#define ENDSTOP_INTERRUPTS_FEATURE

//=============================================================================
//============================== Movement Settings ============================
//=============================================================================
// @section motion

/**
 * Default Settings
 *
 * These settings can be reset by M502
 *
 * Note that if EEPROM is enabled, saved values will override these.
 */

/**
 * With this option each E stepper can have its own factors for the
 * following movement settings. If fewer factors are given than the
 * total number of extruders, the last value applies to the rest.
 */
//#define DISTINCT_E_FACTORS

/**
 * Default Axis Steps Per Unit (steps/mm)
 * Override with M92
 *                                      X, Y, Z, E0 [, E1[, E2[, E3[, E4]]]]
 */
#define DEFAULT_AXIS_STEPS_PER_UNIT   { 80, 80, 400, 95 }

/**
   Default Max Feed Rate (mm/s)
   Override with M203
                                        X, Y, Z, E0 [, E1[, E2[, E3[, E4]]]]
*/
#if ENABLED(MachineMini)
#define DEFAULT_MAX_FEEDRATE          { 750, 750, 10, 25 }
#define DEFAULT_MAX_ACCELERATION      { 2000, 2000, 100, 25 }
#define DEFAULT_ACCELERATION          300    // X, Y, Z and E acceleration for printing moves
#define DEFAULT_RETRACT_ACCELERATION  1000    // E acceleration for retracts
#define DEFAULT_TRAVEL_ACCELERATION   300    // X, Y, Z acceleration for travel (non printing) moves
#define DEFAULT_XJERK                 20.0
#define DEFAULT_YJERK                 20.0
#define DEFAULT_ZJERK                  0.4
#define DEFAULT_EJERK                  5.0
#endif

#if (ENABLED(MachineCR10S) || ENABLED(MachineCR10Orig))
#define DEFAULT_MAX_FEEDRATE          { 500, 500, 10, 25 }
#define DEFAULT_MAX_ACCELERATION      { 1500, 1500, 100, 25 }
#define DEFAULT_ACCELERATION          300    // X, Y, Z and E acceleration for printing moves
#define DEFAULT_RETRACT_ACCELERATION  1000    // E acceleration for retracts
#define DEFAULT_TRAVEL_ACCELERATION   300    // X, Y, Z acceleration for travel (non printing) moves
#define DEFAULT_XJERK                 20.0
#define DEFAULT_YJERK                 20.0
#define DEFAULT_ZJERK                  0.4
#define DEFAULT_EJERK                  5.0
#endif

#if ENABLED( MachineS4)
#define DEFAULT_MAX_FEEDRATE          { 500, 400, 10, 25 }
#define DEFAULT_MAX_ACCELERATION      { 1000, 750, 100, 25 }
#define DEFAULT_ACCELERATION          300    // X, Y, Z and E acceleration for printing moves
#define DEFAULT_RETRACT_ACCELERATION  1000    // E acceleration for retracts
#define DEFAULT_TRAVEL_ACCELERATION   300    // X, Y, Z acceleration for travel (non printing) moves
#define DEFAULT_XJERK                 20.0
#define DEFAULT_YJERK                 10.0
#define DEFAULT_ZJERK                  0.4
#define DEFAULT_EJERK                  5.0
#endif
#if ENABLED(MachineS5)
#define DEFAULT_MAX_FEEDRATE          { 300, 300, 10, 25 }
#define DEFAULT_MAX_ACCELERATION      { 1000, 500, 100, 25 }
#define DEFAULT_ACCELERATION          300    // X, Y, Z and E acceleration for printing moves
#define DEFAULT_RETRACT_ACCELERATION  1000    // E acceleration for retracts
#define DEFAULT_TRAVEL_ACCELERATION   300    // X, Y, Z acceleration for travel (non printing) moves
#define DEFAULT_XJERK                 20.0
#define DEFAULT_YJERK                 5.0
#define DEFAULT_ZJERK                  0.4
#define DEFAULT_EJERK                  5.0
#endif


/**
   Default Max Acceleration (change/s) change = mm/s
   (Maximum start speed for accelerated moves)
   Override with M201
                                        X, Y, Z, E0 [, E1[, E2[, E3[, E4]]]]
*/
/**
   Default Acceleration (change/s) change = mm/s
   Override with M204

     M204 P    Acceleration
     M204 R    Retract Acceleration
     M204 T    Travel Acceleration
*/
/**
   Default Jerk (mm/s)
   Override with M205 X Y Z E

   "Jerk" specifies the minimum speed change that requires acceleration.
   When changing speed and direction, if the difference is less than the
   value set here, it may happen instantaneously.
*/
//===========================================================================
//============================= Z Probe Options =============================
//===========================================================================
// @section probes

//
// See http://marlinfw.org/docs/configuration/probes.html
//

/**
   Z_MIN_PROBE_USES_Z_MIN_ENDSTOP_PIN

   Enable this option for a probe connected to the Z Min endstop pin.
*/
#define Z_MIN_PROBE_USES_Z_MIN_ENDSTOP_PIN

/**
 * Z_MIN_PROBE_ENDSTOP
 *
 * Enable this option for a probe connected to any pin except Z-Min.
 * (By default Marlin assumes the Z-Max endstop pin.)
 * To use a custom Z Probe pin, set Z_MIN_PROBE_PIN below.
 *
 *  - The simplest option is to use a free endstop connector.
 *  - Use 5V for powered (usually inductive) sensors.
 *
 *  - RAMPS 1.3/1.4 boards may use the 5V, GND, and Aux4->D32 pin:
 *    - For simple switches connect...
 *      - normally-closed switches to GND and D32.
 *      - normally-open switches to 5V and D32.
 *
 * WARNING: Setting the wrong pin may have unexpected and potentially
 * disastrous consequences. Use with caution and do your homework.
 *
 */
//#define Z_MIN_PROBE_ENDSTOP

/**
 * Probe Type
 *
 * Allen Key Probes, Servo Probes, Z-Sled Probes, FIX_MOUNTED_PROBE, etc.
 * Activate one of these to use Auto Bed Leveling below.
 */

/**
   The "Manual Probe" provides a means to do "Auto" Bed Leveling without a probe.
   Use G29 repeatedly, adjusting the Z height at each point with movement commands
   or (with LCD_BED_LEVELING) the LCD controller.
*/
#if (!ENABLED(ABL_EZABL)&& !ENABLED(ABL_BLTOUCH))
#define PROBE_MANUALLY
#endif
/**
   A Fix-Mounted Probe either doesn't deploy or needs manual deployment.
     (e.g., an inductive probe or a nozzle-based probe-switch.)
*/
#if ENABLED(ABL_EZABL)
#define FIX_MOUNTED_PROBE
#endif
/**
   Z Servo Probe, such as an endstop switch on a rotating arm.
*/
//#define Z_ENDSTOP_SERVO_NR 0   // Defaults to SERVO 0 connector.
//#define Z_SERVO_ANGLES {70,0}  // Z Servo Deploy and Stow angles

/**
   The BLTouch probe uses a Hall effect sensor and emulates a servo.
*/
#if ENABLED(ABL_BLTOUCH)
#define BLTOUCH
#endif
#if ENABLED(BLTOUCH)
#define BLTOUCH_DELAY 375   // (ms) Enable and increase if needed
#endif

/**
<<<<<<< HEAD
   Enable one or more of the following if probing seems unreliable.
   Heaters and/or fans can be disabled during probing to minimize electrical
   noise. A delay can also be added to allow noise and vibration to settle.
   These options are most useful for the BLTouch probe, but may also improve
   readings with inductive probes and piezo sensors.
*/
#if (ENABLED(ABL_EZABL) && ENABLED(BED_AC))
#define PROBING_HEATERS_OFF       // Turn heaters off when probing
#endif

=======
 * Enable one or more of the following if probing seems unreliable.
 * Heaters and/or fans can be disabled during probing to minimize electrical
 * noise. A delay can also be added to allow noise and vibration to settle.
 * These options are most useful for the BLTouch probe, but may also improve
 * readings with inductive probes and piezo sensors.
 */
//#define PROBING_HEATERS_OFF       // Turn heaters off when probing
#if ENABLED(PROBING_HEATERS_OFF)
  //#define WAIT_FOR_BED_HEATER     // Wait for bed to heat back up between probes (to improve accuracy)
#endif
//#define PROBING_FANS_OFF          // Turn fans off when probing
>>>>>>> 53b6c74f
//#define DELAY_BEFORE_PROBING 200  // (ms) To prevent vibrations from triggering piezo sensors

// A probe that is deployed and stowed with a solenoid pin (SOL1_PIN)
#if ENABLED(ABL_BLTOUCH)
#define PROBING_FANS_OFF          // Turn fans off when probing
#if(ENABLED(MachineCR10Orig))
#define SOLENOID_PROBE PIN_27
#else
#define SOLENOID_PROBE PIN_11
#endif
#endif
// A sled-mounted probe like those designed by Charles Bell.
//#define Z_PROBE_SLED
//#define SLED_DOCKING_OFFSET 5  // The extra distance the X axis must travel to pickup the sled. 0 should be fine but you can push it further if you'd like.

//
// For Z_PROBE_ALLEN_KEY see the Delta example configurations.
//

/**
     Z Probe to nozzle (X,Y) offset, relative to (0, 0).
     X and Y offsets must be integers.

     In the following example the X and Y offsets are both positive:
     #define X_PROBE_OFFSET_FROM_EXTRUDER 10
     #define Y_PROBE_OFFSET_FROM_EXTRUDER 10

        +-- BACK ---+
        |           |
      L |    (+) P  | R <-- probe (20,20)
      E |           | I
      F | (-) N (+) | G <-- nozzle (10,10)
      T |           | H
        |    (-)    | T
        |           |
        O-- FRONT --+
      (0,0)
*/
#if (ENABLED(ABL_BLTOUCH) && ENABLED(HotendStock))
#define X_PROBE_OFFSET_FROM_EXTRUDER -41  // X offset: -left  +right  [of the nozzle]
#define Y_PROBE_OFFSET_FROM_EXTRUDER -8  // Y offset: -front +behind [the nozzle]
#define Z_PROBE_OFFSET_FROM_EXTRUDER 0   // Z offset: -below +above  [the nozzle]
#endif

#if (ENABLED(ABL_EZABL) && ENABLED(HotendStock))
#define X_PROBE_OFFSET_FROM_EXTRUDER -44  // X offset: -left  +right  [of the nozzle]
#define Y_PROBE_OFFSET_FROM_EXTRUDER -10  // Y offset: -front +behind [the nozzle]
#define Z_PROBE_OFFSET_FROM_EXTRUDER 0   // Z offset: -below +above  [the nozzle]
#endif

#if (ENABLED(ABL_BLTOUCH) && ENABLED(HotendE3D))
#define X_PROBE_OFFSET_FROM_EXTRUDER 33  // X offset: -left  +right  [of the nozzle]
#define Y_PROBE_OFFSET_FROM_EXTRUDER 5  // Y offset: -front +behind [the nozzle]
#define Z_PROBE_OFFSET_FROM_EXTRUDER 0   // Z offset: -below +above  [the nozzle]
#endif

#if (ENABLED(ABL_EZABL) && ENABLED(HotendE3D))
#define X_PROBE_OFFSET_FROM_EXTRUDER 33  // X offset: -left  +right  [of the nozzle]
#define Y_PROBE_OFFSET_FROM_EXTRUDER 5  // Y offset: -front +behind [the nozzle]
#define Z_PROBE_OFFSET_FROM_EXTRUDER 0   // Z offset: -below +above  [the nozzle]
#endif
// X and Y axis travel speed (mm/m) between probes
#define XY_PROBE_SPEED 8000

// Speed for the first approach when double-probing (MULTIPLE_PROBING == 2)
#define Z_PROBE_SPEED_FAST HOMING_FEEDRATE_Z

// Speed for the "accurate" probe of each point
#define Z_PROBE_SPEED_SLOW (Z_PROBE_SPEED_FAST / 2)

// The number of probes to perform at each point.
//   Set to 2 for a fast/slow probe, using the second probe result.
//   Set to 3 or more for slow probes, averaging the results.
#define MULTIPLE_PROBING 2

/**
   Z probes require clearance when deploying, stowing, and moving between
   probe points to avoid hitting the bed and other hardware.
   Servo-mounted probes require extra space for the arm to rotate.
   Inductive probes need space to keep from triggering early.

   Use these settings to specify the distance (mm) to raise the probe (or
   lower the bed). The values set here apply over and above any (negative)
   probe Z Offset set with Z_PROBE_OFFSET_FROM_EXTRUDER, M851, or the LCD.
   Only integer values >= 1 are valid here.

   Example: `M851 Z-5` with a CLEARANCE of 4  =>  9mm from bed to nozzle.
       But: `M851 Z+1` with a CLEARANCE of 2  =>  2mm from bed to nozzle.
*/
#define Z_CLEARANCE_DEPLOY_PROBE   10 // Z Clearance for Deploy/Stow
#define Z_CLEARANCE_BETWEEN_PROBES  5 // Z Clearance between probe points
#define Z_AFTER_PROBING           5 // Z position after probing is done

#define Z_PROBE_LOW_POINT          -3 // Farthest distance below the trigger-point to go before stopping

// For M851 give a range for adjusting the Z probe offset
#define Z_PROBE_OFFSET_RANGE_MIN -20
#define Z_PROBE_OFFSET_RANGE_MAX 20

// Enable the M48 repeatability test to test probe accuracy
#if (ENABLED(ABL_EZABL)|| ENABLED(ABL_BLTOUCH))
#if(!ENABLED(MachineCR10Orig))
#define Z_MIN_PROBE_REPEATABILITY_TEST
#endif
#endif
// For Inverting Stepper Enable Pins (Active Low) use 0, Non Inverting (Active High) use 1
// :{ 0:'Low', 1:'High' }
#define X_ENABLE_ON 0
#define Y_ENABLE_ON 0
#define Z_ENABLE_ON 0
#define E_ENABLE_ON 0 // For all extruders

// Disables axis stepper immediately when it's not being used.
// WARNING: When motors turn off there is a chance of losing position accuracy!
#define DISABLE_X false
#define DISABLE_Y false
#define DISABLE_Z false
// Warn on display about possibly reduced accuracy
//#define DISABLE_REDUCED_ACCURACY_WARNING

// @section extruder

#define DISABLE_E false // For all extruders
#define DISABLE_INACTIVE_EXTRUDER true // Keep only the active extruder enabled.

// @section machine

#if(ENABLED(MachineCR10Orig))
// Invert the stepper direction. Change (or reverse the motor connector) if an axis goes the wrong way.
#define INVERT_X_DIR true
#define INVERT_Y_DIR true
#define INVERT_Z_DIR false
#define INVERT_E0_DIR true
#else
#define INVERT_X_DIR false
#define INVERT_Y_DIR false
#define INVERT_Z_DIR true
#define INVERT_E0_DIR false
#endif
// Enable this option for Toshiba stepper drivers
//#define CONFIG_STEPPERS_TOSHIBA

// @section extruder

// For direct drive extruder v9 set to true, for geared extruder set to false.

#define INVERT_E1_DIR false
#define INVERT_E2_DIR false
#define INVERT_E3_DIR false
#define INVERT_E4_DIR false

// @section homing

//#define NO_MOTION_BEFORE_HOMING  // Inhibit movement until all axes have been homed
//#define UNKNOWN_Z_NO_RAISE // Don't raise Z (lower the bed) if Z is "unknown." For beds that fall when Z is powered off.

#define Z_HOMING_HEIGHT 4  // (in mm) Minimal z height before homing (G28) for Z clearance above the bed, clamps, ...
// Be sure you have this distance over your Z_MAX_POS in case.

// Direction of endstops when homing; 1=MAX, -1=MIN
// :[-1,1]
#define X_HOME_DIR -1
#define Y_HOME_DIR -1
#define Z_HOME_DIR -1

// @section machine

#if ENABLED(MachineMini)
#define X_BED_SIZE 300
#define Y_BED_SIZE 220
#define Z_MAX_POS 300
#endif

#if (ENABLED(MachineCR10S))
#define X_BED_SIZE 315
#define Y_BED_SIZE 310
#define Z_MAX_POS 400
#endif

#if ENABLED( MachineS4)
#define X_BED_SIZE 400
#define Y_BED_SIZE 400
#define Z_MAX_POS 400
#endif
#if ENABLED(MachineS5)
#define X_BED_SIZE 500
#define Y_BED_SIZE 500
#define Z_MAX_POS 500
#endif
// The size of the print bed

// Travel limits (mm) after homing, corresponding to endstop positions.
#define X_MIN_POS 0
#define Y_MIN_POS 0
#define Z_MIN_POS 0
#define X_MAX_POS X_BED_SIZE
#define Y_MAX_POS Y_BED_SIZE

/**
   Software Endstops

   - Prevent moves outside the set machine bounds.
   - Individual axes can be disabled, if desired.
   - X and Y only apply to Cartesian robots.
   - Use 'M211' to set software endstops on/off or report current state
*/

// Min software endstops constrain movement within minimum coordinate bounds
#define MIN_SOFTWARE_ENDSTOPS
#if ENABLED(MIN_SOFTWARE_ENDSTOPS)
#define MIN_SOFTWARE_ENDSTOP_X
#define MIN_SOFTWARE_ENDSTOP_Y
#define MIN_SOFTWARE_ENDSTOP_Z
#endif

// Max software endstops constrain movement within maximum coordinate bounds
#define MAX_SOFTWARE_ENDSTOPS
#if ENABLED(MAX_SOFTWARE_ENDSTOPS)
#define MAX_SOFTWARE_ENDSTOP_X
#define MAX_SOFTWARE_ENDSTOP_Y
#define MAX_SOFTWARE_ENDSTOP_Z
#endif

#if ENABLED(MIN_SOFTWARE_ENDSTOPS) || ENABLED(MAX_SOFTWARE_ENDSTOPS)
  #define SOFT_ENDSTOPS_MENU_ITEM  // Enable/Disable software endstops from the LCD
#endif
/**
   Filament Runout Sensors
   Mechanical or opto endstops are used to check for the presence of filament.

   RAMPS-based boards use SERVO3_PIN for the first runout sensor.
   For other boards you may need to define FIL_RUNOUT_PIN, FIL_RUNOUT2_PIN, etc.
   By default the firmware assumes HIGH=FILAMENT PRESENT.
*/
#if(!ENABLED(MachineCR10Orig))
#define FILAMENT_RUNOUT_SENSOR
#endif
#if ENABLED(FILAMENT_RUNOUT_SENSOR)
#define NUM_RUNOUT_SENSORS   1     // Number of sensors, up to one per extruder. Define a FIL_RUNOUT#_PIN for each.
#define FIL_RUNOUT_INVERTING true // set to true to invert the logic of the sensor.
#define FIL_RUNOUT_PULLUP          // Use internal pullup for filament runout pins.
#define FILAMENT_RUNOUT_SCRIPT "M600"
#define FIL_RUNOUT_PIN 2 // Creality CR10-S stock sensor
#endif

//===========================================================================
//=============================== Bed Leveling ==============================
//===========================================================================
// @section calibrate

/**
   Choose one of the options below to enable G29 Bed Leveling. The parameters
   and behavior of G29 will change depending on your selection.

    If using a Probe for Z Homing, enable Z_SAFE_HOMING also!

   - AUTO_BED_LEVELING_3POINT
     Probe 3 arbitrary points on the bed (that aren't collinear)
     You specify the XY coordinates of all 3 points.
     The result is a single tilted plane. Best for a flat bed.

   - AUTO_BED_LEVELING_LINEAR
     Probe several points in a grid.
     You specify the rectangle and the density of sample points.
     The result is a single tilted plane. Best for a flat bed.

   - AUTO_BED_LEVELING_BILINEAR
     Probe several points in a grid.
     You specify the rectangle and the density of sample points.
     The result is a mesh, best for large or uneven beds.

   - AUTO_BED_LEVELING_UBL (Unified Bed Leveling)
     A comprehensive bed leveling system combining the features and benefits
     of other systems. UBL also includes integrated Mesh Generation, Mesh
     Validation and Mesh Editing systems.

   - MESH_BED_LEVELING
     Probe a grid manually
     The result is a mesh, suitable for large or uneven beds. (See BILINEAR.)
     For machines without a probe, Mesh Bed Leveling provides a method to perform
     leveling in steps so you can manually adjust the Z height at each grid-point.
     With an LCD controller the process is guided step-by-step.
*/
//#define AUTO_BED_LEVELING_3POINT
//#define AUTO_BED_LEVELING_LINEAR

#if (ENABLED(ABL_EZABL)|| ENABLED(ABL_BLTOUCH))
#if ((ENABLED(ABL_UBL)))
#define AUTO_BED_LEVELING_UBL
#endif
#if ((ENABLED(ABL_BI)))
#define AUTO_BED_LEVELING_BILINEAR
#endif
#else
#define MESH_BED_LEVELING
#endif


/**
   Enable detailed logging of G28, G29, M48, etc.
   Turn on with the command 'M111 S32'.
   NOTE: Requires a lot of PROGMEM!
*/
//#define DEBUG_LEVELING_FEATURE

#if ENABLED(MESH_BED_LEVELING) || ENABLED(AUTO_BED_LEVELING_BILINEAR) || ENABLED(AUTO_BED_LEVELING_UBL)
// Gradually reduce leveling correction until a set height is reached,
// at which point movement will be level to the machine's XY plane.
// The height can be set with M420 Z<height>
#define ENABLE_LEVELING_FADE_HEIGHT

// For Cartesian machines, instead of dividing moves on mesh boundaries,
// split up moves into short segments like a Delta. This follows the
// contours of the bed more closely than edge-to-edge straight moves.
#define SEGMENT_LEVELED_MOVES
#define LEVELED_SEGMENT_LENGTH 5.0 // (mm) Length of all segments (except the last one)

/**
   Enable the G26 Mesh Validation Pattern tool.
*/
#if(!ENABLED(MachineCR10Orig))
#define G26_MESH_VALIDATION   // Enable G26 mesh validation
#endif
#if ENABLED(G26_MESH_VALIDATION)
#define MESH_TEST_NOZZLE_SIZE    0.4  // (mm) Diameter of primary nozzle.
#define MESH_TEST_LAYER_HEIGHT   0.2  // (mm) Default layer height for the G26 Mesh Validation Tool.
#define MESH_TEST_HOTEND_TEMP  205.0  // (°C) Default nozzle temperature for the G26 Mesh Validation Tool.
#define MESH_TEST_BED_TEMP      60.0  // (°C) Default bed temperature for the G26 Mesh Validation Tool.
#endif

#endif
#if ENABLED(MeshFast)
#define GRID_MAX_POINTS_X 3
#elif (ENABLED(MeshStd) )
#define GRID_MAX_POINTS_X 5
#elif ENABLED( MeshFine)
#define GRID_MAX_POINTS_X 8
#elif ENABLED(MeshExtreme)
#define GRID_MAX_POINTS_X 15
#else
  GRID_MAX_POINTS_X 3
#endif

#if ENABLED(AUTO_BED_LEVELING_LINEAR) || ENABLED(AUTO_BED_LEVELING_BILINEAR)



// Set the number of grid points per dimension.
#define GRID_MAX_POINTS_Y GRID_MAX_POINTS_X

// The Z probe minimum outer margin (to validate G29 parameters).
#define MIN_PROBE_EDGE 10

// Set the boundaries for probing (where the probe can reach).
#if( (X_PROBE_OFFSET_FROM_EXTRUDER + 15) > 0 )
#define LEFT_PROBE_BED_POSITION (X_PROBE_OFFSET_FROM_EXTRUDER + 5)
#else
#define LEFT_PROBE_BED_POSITION 10
#endif

#if( (X_BED_SIZE + X_PROBE_OFFSET_FROM_EXTRUDER - 10) < X_BED_SIZE)
#define RIGHT_PROBE_BED_POSITION (X_BED_SIZE + X_PROBE_OFFSET_FROM_EXTRUDER - 5)
#else
#define RIGHT_PROBE_BED_POSITION (X_BED_SIZE - 10)
#endif

#if ( (Y_PROBE_OFFSET_FROM_EXTRUDER + 25) > 10 )
#define FRONT_PROBE_BED_POSITION (Y_PROBE_OFFSET_FROM_EXTRUDER + 25)
#else
#define FRONT_PROBE_BED_POSITION 25
#endif

#if( (Y_BED_SIZE + Y_PROBE_OFFSET_FROM_EXTRUDER - 25) < Y_BED_SIZE)
#define BACK_PROBE_BED_POSITION (Y_BED_SIZE + Y_PROBE_OFFSET_FROM_EXTRUDER - 25)
#else
#define BACK_PROBE_BED_POSITION (Y_BED_SIZE - 25)
#endif

// Probe along the Y axis, advancing X after each column
//#define PROBE_Y_FIRST

#if ENABLED(AUTO_BED_LEVELING_BILINEAR)

// Beyond the probed grid, continue the implied tilt?
// Default is to maintain the height of the nearest edge.
//#define EXTRAPOLATE_BEYOND_GRID

//
// Experimental Subdivision of the grid by Catmull-Rom method.
// Synthesizes intermediate points to produce a more detailed mesh.
//
//#define ABL_BILINEAR_SUBDIVISION
#if ENABLED(ABL_BILINEAR_SUBDIVISION)
// Number of subdivisions between probe points
#define BILINEAR_SUBDIVISIONS 3
#endif

#endif

#elif ENABLED(AUTO_BED_LEVELING_3POINT)

// 3 arbitrary points to probe.
// A simple cross-product is used to estimate the plane of the bed.
#define ABL_PROBE_PT_1_X 15
#define ABL_PROBE_PT_1_Y 180
#define ABL_PROBE_PT_2_X 15
#define ABL_PROBE_PT_2_Y 20
#define ABL_PROBE_PT_3_X 170
#define ABL_PROBE_PT_3_Y 20

#elif ENABLED(AUTO_BED_LEVELING_UBL)

//===========================================================================
//========================= Unified Bed Leveling ============================
//===========================================================================

#if(!ENABLED(MachineCR10Orig))
#define MESH_EDIT_GFX_OVERLAY   // Display a graphics overlay while editing the mesh
#endif
#if ENABLED(MachineMini)
#define PROBE_PT_1_X 50       // Probing points for 3-Point leveling of the mesh
#define PROBE_PT_1_Y 180
#define PROBE_PT_2_X 180
#define PROBE_PT_2_Y 180
#define PROBE_PT_3_X 180
#define PROBE_PT_3_Y 50
#define MESH_INSET 15
#endif

#if (ENABLED(MachineCR10S) )
#define PROBE_PT_1_X 50       // Probing points for 3-Point leveling of the mesh
#define PROBE_PT_1_Y 270
#define PROBE_PT_2_X 250
#define PROBE_PT_2_Y 270
#define PROBE_PT_3_X 250
#define PROBE_PT_3_Y 50
#define MESH_INSET 25
#endif

#if ENABLED( MachineS4)
#define PROBE_PT_1_X 60       // Probing points for 3-Point leveling of the mesh
#define PROBE_PT_1_Y 340
#define PROBE_PT_2_X 340
#define PROBE_PT_2_Y 340
#define PROBE_PT_3_X 340
#define PROBE_PT_3_Y 60
#define MESH_INSET 20
#endif
#if ENABLED(MachineS5)
#define PROBE_PT_1_X 80       // Probing points for 3-Point leveling of the mesh
#define PROBE_PT_1_Y 420
#define PROBE_PT_2_X 420
#define PROBE_PT_2_Y 420
#define PROBE_PT_3_X 420
#define PROBE_PT_3_Y 80
#define MESH_INSET 25
#endif
// Mesh inset margin on print area
#define GRID_MAX_POINTS_Y GRID_MAX_POINTS_X

#define UBL_MESH_EDIT_MOVES_Z     // Sophisticated users prefer no movement of nozzle
#define UBL_SAVE_ACTIVE_ON_M500   // Save the currently active mesh in the current slot on M500

#define RESTORE_LEVELING_AFTER_G28
#define UBL_Z_RAISE_WHEN_OFF_MESH 0.0 // When the nozzle is off the mesh, this value is used
// as the Z-Height correction value.

#elif ENABLED(MESH_BED_LEVELING)

//===========================================================================
//=================================== Mesh ==================================
//===========================================================================

#define MESH_INSET 20          // Mesh inset margin on print area
#define GRID_MAX_POINTS_Y GRID_MAX_POINTS_X

//#define MESH_G28_REST_ORIGIN // After homing all axes ('G28' or 'G28 XYZ') rest Z at Z_MIN_POS

#endif // BED_LEVELING

/**
   Use the LCD controller for bed leveling
   Requires MESH_BED_LEVELING or PROBE_MANUALLY
*/
#if (!ENABLED(ABL_EZABL)&& !ENABLED(ABL_BLTOUCH))
#define LCD_BED_LEVELING
#endif

#if ENABLED(LCD_BED_LEVELING)
#define MBL_Z_STEP 0.025    // Step size while manually probing Z axis.
#define LCD_PROBE_Z_RANGE 8 // Z Range centered on Z_MIN_POS for LCD Z adjustment
#endif

// Add a menu item to move between bed corners for manual bed adjustment
#define LEVEL_BED_CORNERS

#if ENABLED(LEVEL_BED_CORNERS)
  #define LEVEL_CORNERS_INSET 30    // (mm) An inset for corner leveling
  //#define LEVEL_CENTER_TOO        // Move to the center after the last corner
#endif

/**
   Commands to execute at the end of G29 probing.
   Useful to retract or move the Z probe out of the way.
*/
//#define Z_PROBE_END_SCRIPT "G1 Z10 F12000\nG1 X15 Y330\nG1 Z0.5\nG1 Z10"


// @section homing

// The center of the bed is at (X=0, Y=0)
//#define BED_CENTER_AT_0_0

// Manually set the home position. Leave these undefined for automatic settings.
// For DELTA this is the top-center of the Cartesian print volume.
//#define MANUAL_X_HOME_POS 0
//#define MANUAL_Y_HOME_POS 0
//#define MANUAL_Z_HOME_POS 0

// Use "Z Safe Homing" to avoid homing with a Z probe outside the bed area.
//
// With this feature enabled:
//
// - Allow Z homing only after X and Y homing AND stepper drivers still enabled.
// - If stepper drivers time out, it will need X and Y homing again before Z homing.
// - Move the Z probe (or nozzle) to a defined XY point before Z Homing when homing all axes (G28).
// - Prevent Z homing when the Z probe is outside bed area.
//
#define Z_SAFE_HOMING

#if ENABLED(Z_SAFE_HOMING)
#if (ENABLED(MachineCR10S) || ENABLED(MachineCR10Orig))
#define Z_SAFE_HOMING_X_POINT 50    // X point for Z homing when homing all axis (G28).
#define Z_SAFE_HOMING_Y_POINT 50    // Y point for Z homing when homing all axis (G28).
#endif

#if ENABLED(MachineS4)
#define Z_SAFE_HOMING_X_POINT 60    // X point for Z homing when homing all axis (G28).
#define Z_SAFE_HOMING_Y_POINT 60    // Y point for Z homing when homing all axis (G28).
#endif
#if ENABLED(MachineS5)
#define Z_SAFE_HOMING_X_POINT 80    // X point for Z homing when homing all axis (G28).
#define Z_SAFE_HOMING_Y_POINT 80    // Y point for Z homing when homing all axis (G28).
#endif
#endif

// Homing speeds (mm/m)
#define HOMING_FEEDRATE_XY (50*60)
#define HOMING_FEEDRATE_Z  (4*60)

// @section calibrate

/**
   Bed Skew Compensation

   This feature corrects for misalignment in the XYZ axes.

   Take the following steps to get the bed skew in the XY plane:
    1. Print a test square (e.g., https://www.thingiverse.com/thing:2563185)
    2. For XY_DIAG_AC measure the diagonal A to C
    3. For XY_DIAG_BD measure the diagonal B to D
    4. For XY_SIDE_AD measure the edge A to D

   Marlin automatically computes skew factors from these measurements.
   Skew factors may also be computed and set manually:

    - Compute AB     : SQRT(2*AC*AC+2*BD*BD-4*AD*AD)/2
    - XY_SKEW_FACTOR : TAN(PI/2-ACOS((AC*AC-AB*AB-AD*AD)/(2*AB*AD)))

   If desired, follow the same procedure for XZ and YZ.
   Use these diagrams for reference:

      Y                     Z                     Z
      ^     B-------C       ^     B-------C       ^     B-------C
      |    /       /        |    /       /        |    /       /
      |   /       /         |   /       /         |   /       /
      |  A-------D          |  A-------D          |  A-------D
      +-------------->X     +-------------->X     +-------------->Y
       XY_SKEW_FACTOR        XZ_SKEW_FACTOR        YZ_SKEW_FACTOR
*/
//#define SKEW_CORRECTION

#if ENABLED(SKEW_CORRECTION)
// Input all length measurements here:
#define XY_DIAG_AC 282.8427124746
#define XY_DIAG_BD 282.8427124746
#define XY_SIDE_AD 200

// Or, set the default skew factors directly here
// to override the above measurements:
#define XY_SKEW_FACTOR 0.0

//#define SKEW_CORRECTION_FOR_Z
#if ENABLED(SKEW_CORRECTION_FOR_Z)
#define XZ_DIAG_AC 282.8427124746
#define XZ_DIAG_BD 282.8427124746
#define YZ_DIAG_AC 282.8427124746
#define YZ_DIAG_BD 282.8427124746
#define YZ_SIDE_AD 200
#define XZ_SKEW_FACTOR 0.0
#define YZ_SKEW_FACTOR 0.0
#endif

// Enable this option for M852 to set skew at runtime
//#define SKEW_CORRECTION_GCODE
#endif

//=============================================================================
//============================= Additional Features ===========================
//=============================================================================

// @section extras

//
// EEPROM
//
// The microcontroller can store settings in the EEPROM, e.g. max velocity...
// M500 - stores parameters in EEPROM
// M501 - reads parameters from EEPROM (if you need reset them after you changed them temporarily).
// M502 - reverts to the default "factory settings".  You still need to store them in EEPROM afterwards if you want to.
//
#define EEPROM_SETTINGS // Enable for M500 and M501 commands
//#define DISABLE_M503    // Saves ~2700 bytes of PROGMEM. Disable for release!
#if(!ENABLED(MachineCR10Orig))
#define EEPROM_CHITCHAT   // Give feedback on EEPROM commands. Disable to save PROGMEM.
#endif
//
// Host Keepalive
//
// When enabled Marlin will send a busy status message to the host
// every couple of seconds when it can't accept commands.
//
#define HOST_KEEPALIVE_FEATURE        // Disable this if your host doesn't like keepalive messages
#define DEFAULT_KEEPALIVE_INTERVAL 2  // Number of seconds between "busy" messages. Set with M113.
#define BUSY_WHILE_HEATING            // Some hosts require "busy" messages even during heating

//
// M100 Free Memory Watcher
//
//#define M100_FREE_MEMORY_WATCHER    // Add M100 (Free Memory Watcher) to debug memory usage

//
// G20/G21 Inch mode support
//
//#define INCH_MODE_SUPPORT

//
// M149 Set temperature units support
//
//#define TEMPERATURE_UNITS_SUPPORT

// @section temperature

// Preheat Constants
#define PREHEAT_1_TEMP_HOTEND 180
#define PREHEAT_1_TEMP_BED     70
#define PREHEAT_1_FAN_SPEED     0 // Value from 0 to 255

#define PREHEAT_2_TEMP_HOTEND 240
#define PREHEAT_2_TEMP_BED    110
#define PREHEAT_2_FAN_SPEED     0 // Value from 0 to 255

/**
   Nozzle Park

   Park the nozzle at the given XYZ position on idle or G27.

   The "P" parameter controls the action applied to the Z axis:

      P0  (Default) If Z is below park Z raise the nozzle.
      P1  Raise the nozzle always to Z-park height.
      P2  Raise the nozzle by Z-park amount, limited to Z_MAX_POS.
*/
#define NOZZLE_PARK_FEATURE

#if ENABLED(NOZZLE_PARK_FEATURE)
// Specify a park position as { X, Y, Z }
#define NOZZLE_PARK_POINT { (10), (10), 20 }
#define NOZZLE_PARK_XY_FEEDRATE 100   // X and Y axes feedrate in mm/s (also used for delta printers Z axis)
#define NOZZLE_PARK_Z_FEEDRATE 5      // Z axis feedrate in mm/s (not used for delta printers)
#endif

/**
   Clean Nozzle Feature -- EXPERIMENTAL

   Adds the G12 command to perform a nozzle cleaning process.

   Parameters:
     P  Pattern
     S  Strokes / Repetitions
     T  Triangles (P1 only)

   Patterns:
     P0  Straight line (default). This process requires a sponge type material
         at a fixed bed location. "S" specifies strokes (i.e. back-forth motions)
         between the start / end points.

     P1  Zig-zag pattern between (X0, Y0) and (X1, Y1), "T" specifies the
         number of zig-zag triangles to do. "S" defines the number of strokes.
         Zig-zags are done in whichever is the narrower dimension.
         For example, "G12 P1 S1 T3" will execute:

            --
           |  (X0, Y1) |     /\        /\        /\     | (X1, Y1)
           |           |    /  \      /  \      /  \    |
         A |           |   /    \    /    \    /    \   |
           |           |  /      \  /      \  /      \  |
           |  (X0, Y0) | /        \/        \/        \ | (X1, Y0)
            --         +--------------------------------+
                         |________|_________|_________|
                             T1        T2        T3

     P2  Circular pattern with middle at NOZZLE_CLEAN_CIRCLE_MIDDLE.
         "R" specifies the radius. "S" specifies the stroke count.
         Before starting, the nozzle moves to NOZZLE_CLEAN_START_POINT.

     Caveats: The ending Z should be the same as starting Z.
   Attention: EXPERIMENTAL. G-code arguments may change.

*/
//#define NOZZLE_CLEAN_FEATURE

#if ENABLED(NOZZLE_CLEAN_FEATURE)
// Default number of pattern repetitions
#define NOZZLE_CLEAN_STROKES  12

// Default number of triangles
#define NOZZLE_CLEAN_TRIANGLES  3

// Specify positions as { X, Y, Z }
#define NOZZLE_CLEAN_START_POINT { 30, 30, (Z_MIN_POS + 1)}
#define NOZZLE_CLEAN_END_POINT   {100, 60, (Z_MIN_POS + 1)}

// Circular pattern radius
#define NOZZLE_CLEAN_CIRCLE_RADIUS 6.5
// Circular pattern circle fragments number
#define NOZZLE_CLEAN_CIRCLE_FN 10
// Middle point of circle
#define NOZZLE_CLEAN_CIRCLE_MIDDLE NOZZLE_CLEAN_START_POINT

// Moves the nozzle to the initial position
#define NOZZLE_CLEAN_GOBACK
#endif

/**
   Print Job Timer

   Automatically start and stop the print job timer on M104/M109/M190.

     M104 (hotend, no wait) - high temp = none,        low temp = stop timer
     M109 (hotend, wait)    - high temp = start timer, low temp = stop timer
     M190 (bed, wait)       - high temp = start timer, low temp = none

   The timer can also be controlled with the following commands:

     M75 - Start the print job timer
     M76 - Pause the print job timer
     M77 - Stop the print job timer
*/
#define PRINTJOB_TIMER_AUTOSTART

/**
   Print Counter

   Track statistical data such as:

    - Total print jobs
    - Total successful print jobs
    - Total failed print jobs
    - Total time printing

   View the current statistics with M78.
*/
//#define PRINTCOUNTER

//=============================================================================
//============================= LCD and SD support ============================
//=============================================================================

// @section lcd

/**
   LCD LANGUAGE

   Select the language to display on the LCD. These languages are available:

      en, an, bg, ca, cn, cz, cz_utf8, de, el, el-gr, es, es_utf8, eu, fi, fr, fr_utf8,
      gl, hr, it, kana, kana_utf8, nl, pl, pt, pt_utf8, pt-br, pt-br_utf8, ru, sk_utf8,
      tr, uk, zh_CN, zh_TW, test

   :{ 'en':'English', 'an':'Aragonese', 'bg':'Bulgarian', 'ca':'Catalan', 'cn':'Chinese', 'cz':'Czech', 'cz_utf8':'Czech (UTF8)', 'de':'German', 'el':'Greek', 'el-gr':'Greek (Greece)', 'es':'Spanish', 'es_utf8':'Spanish (UTF8)', 'eu':'Basque-Euskera', 'fi':'Finnish', 'fr':'French', 'fr_utf8':'French (UTF8)', 'gl':'Galician', 'hr':'Croatian', 'it':'Italian', 'kana':'Japanese', 'kana_utf8':'Japanese (UTF8)', 'nl':'Dutch', 'pl':'Polish', 'pt':'Portuguese', 'pt-br':'Portuguese (Brazilian)', 'pt-br_utf8':'Portuguese (Brazilian UTF8)', 'pt_utf8':'Portuguese (UTF8)', 'ru':'Russian', 'sk_utf8':'Slovak (UTF8)', 'tr':'Turkish', 'uk':'Ukrainian', 'zh_CN':'Chinese (Simplified)', 'zh_TW':'Chinese (Taiwan)', test':'TEST' }
*/
#define LCD_LANGUAGE en

/**
   LCD Character Set

   Note: This option is NOT applicable to Graphical Displays.

   All character-based LCDs provide ASCII plus one of these
   language extensions:

    - JAPANESE ... the most common
    - WESTERN  ... with more accented characters
    - CYRILLIC ... for the Russian language

   To determine the language extension installed on your controller:

    - Compile and upload with LCD_LANGUAGE set to 'test'
    - Click the controller to view the LCD menu
    - The LCD will display Japanese, Western, or Cyrillic text

   See http://marlinfw.org/docs/development/lcd_language.html

   :['JAPANESE', 'WESTERN', 'CYRILLIC']
*/
#define DISPLAY_CHARSET_HD44780 JAPANESE

/**
   LCD TYPE

   Enable ULTRA_LCD for a 16x2, 16x4, 20x2, or 20x4 character-based LCD.
   Enable DOGLCD for a 128x64 (ST7565R) Full Graphical Display.
   (These options will be enabled automatically for most displays.)

   IMPORTANT: The U8glib library is required for Full Graphic Display!
              https://github.com/olikraus/U8glib_Arduino
*/
//#define ULTRA_LCD   // Character based
//#define DOGLCD      // Full graphics display

/**
   SD CARD

   SD Card support is disabled by default. If your controller has an SD slot,
   you must uncomment the following option or it won't work.

*/

#define SDSUPPORT

/**
   SD CARD: SPI SPEED

   Enable one of the following items for a slower SPI transfer speed.
   This may be required to resolve "volume init" errors.
*/
//#define SPI_SPEED SPI_HALF_SPEED
//#define SPI_SPEED SPI_QUARTER_SPEED
//#define SPI_SPEED SPI_EIGHTH_SPEED

/**
   SD CARD: ENABLE CRC

   Use CRC checks and retries on the SD communication.
*/
//#define SD_CHECK_AND_RETRY

//
// ENCODER SETTINGS
//
// This option overrides the default number of encoder pulses needed to
// produce one step. Should be increased for high-resolution encoders.
//
#define ENCODER_PULSES_PER_STEP 4

//
// Use this option to override the number of step signals required to
// move between next/prev menu items.
//
#define ENCODER_STEPS_PER_MENU_ITEM 1

/**
   Encoder Direction Options

   Test your encoder's behavior first with both options disabled.

    Reversed Value Edit and Menu Nav? Enable REVERSE_ENCODER_DIRECTION.
    Reversed Menu Navigation only?    Enable REVERSE_MENU_DIRECTION.
    Reversed Value Editing only?      Enable BOTH options.
*/

//
// This option reverses the encoder direction everywhere.
//
//  Set this option if CLOCKWISE causes values to DECREASE
//
//#define REVERSE_ENCODER_DIRECTION

//
// This option reverses the encoder direction for navigating LCD menus.
//
//  If CLOCKWISE normally moves DOWN this makes it go UP.
//  If CLOCKWISE normally moves UP this makes it go DOWN.
//
//#define REVERSE_MENU_DIRECTION

//
// Individual Axis Homing
//
// Add individual axis homing items (Home X, Home Y, and Home Z) to the LCD menu.
//
#if(!ENABLED(MachineCR10Orig))
#define INDIVIDUAL_AXIS_HOMING_MENU
#endif
//
// SPEAKER/BUZZER
//
// If you have a speaker that can produce tones, enable it here.
// By default Marlin assumes you have a buzzer with a fixed frequency.
//
#if(!ENABLED(MachineCR10Orig))
#define SPEAKER
#endif

//
// The duration and frequency for the UI feedback sound.
// Set these to 0 to disable audio feedback in the LCD menus.
//
// Note: Test audio output with the G-Code:
//  M300 S<frequency Hz> P<duration ms>
//
//#define LCD_FEEDBACK_FREQUENCY_DURATION_MS 2
//#define LCD_FEEDBACK_FREQUENCY_HZ 5000

//
// CONTROLLER TYPE: Standard
//
// Marlin supports a wide variety of controllers.
// Enable one of the following options to specify your controller.
//

//
// ULTIMAKER Controller.
//
//#define ULTIMAKERCONTROLLER

//
// ULTIPANEL as seen on Thingiverse.
//
//#define ULTIPANEL

//
// PanelOne from T3P3 (via RAMPS 1.4 AUX2/AUX3)
// http://reprap.org/wiki/PanelOne
//
//#define PANEL_ONE

//
// MaKr3d Makr-Panel with graphic controller and SD support.
// http://reprap.org/wiki/MaKr3d_MaKrPanel
//
//#define MAKRPANEL

//
// ReprapWorld Graphical LCD
// https://reprapworld.com/?products_details&products_id/1218
//
//#define REPRAPWORLD_GRAPHICAL_LCD

//
// Activate one of these if you have a Panucatt Devices
// Viki 2.0 or mini Viki with Graphic LCD
// http://panucatt.com
//
//#define VIKI2
//#define miniVIKI

//
// Adafruit ST7565 Full Graphic Controller.
// https://github.com/eboston/Adafruit-ST7565-Full-Graphic-Controller/
//
//#define ELB_FULL_GRAPHIC_CONTROLLER

//
// RepRapDiscount Smart Controller.
// http://reprap.org/wiki/RepRapDiscount_Smart_Controller
//
// Note: Usually sold with a white PCB.
//
//#define REPRAP_DISCOUNT_SMART_CONTROLLER

//
// GADGETS3D G3D LCD/SD Controller
// http://reprap.org/wiki/RAMPS_1.3/1.4_GADGETS3D_Shield_with_Panel
//
// Note: Usually sold with a blue PCB.
//
//#define G3D_PANEL

//
// RepRapDiscount FULL GRAPHIC Smart Controller
// http://reprap.org/wiki/RepRapDiscount_Full_Graphic_Smart_Controller
//
#if(!ENABLED(OrigLCD))
  #define REPRAP_DISCOUNT_FULL_GRAPHIC_SMART_CONTROLLER
#endif
//
// MakerLab Mini Panel with graphic
// controller and SD support - http://reprap.org/wiki/Mini_panel
//
//#define MINIPANEL

//
// RepRapWorld REPRAPWORLD_KEYPAD v1.1
// http://reprapworld.com/?products_details&products_id=202&cPath=1591_1626
//
// REPRAPWORLD_KEYPAD_MOVE_STEP sets how much should the robot move when a key
// is pressed, a value of 10.0 means 10mm per click.
//
//#define REPRAPWORLD_KEYPAD
//#define REPRAPWORLD_KEYPAD_MOVE_STEP 1.0

//
// RigidBot Panel V1.0
// http://www.inventapart.com/
//
//#define RIGIDBOT_PANEL

//
// BQ LCD Smart Controller shipped by
// default with the BQ Hephestos 2 and Witbox 2.
//
//#define BQ_LCD_SMART_CONTROLLER

//
// Cartesio UI
// http://mauk.cc/webshop/cartesio-shop/electronics/user-interface
//
//#define CARTESIO_UI

//
// ANET and Tronxy Controller supported displays.
//
//#define ZONESTAR_LCD            // Requires ADC_KEYPAD_PIN to be assigned to an analog pin.
// This LCD is known to be susceptible to electrical interference
// which scrambles the display.  Pressing any button clears it up.
// This is a LCD2004 display with 5 analog buttons.

//#define ANET_FULL_GRAPHICS_LCD  // Anet 128x64 full graphics lcd with rotary encoder as used on Anet A6
// A clone of the RepRapDiscount full graphics display but with
// different pins/wiring (see pins_ANET_10.h).

//
// LCD for Melzi Card with Graphical LCD
//
//#define LCD_FOR_MELZI

//
// LCD for Malyan M200 printers.
// This requires SDSUPPORT to be enabled
//
//#define MALYAN_LCD

//
// CONTROLLER TYPE: I2C
//
// Note: These controllers require the installation of Arduino's LiquidCrystal_I2C
// library. For more info: https://github.com/kiyoshigawa/LiquidCrystal_I2C
//

//
// Elefu RA Board Control Panel
// http://www.elefu.com/index.php?route=product/product&product_id=53
//
//#define RA_CONTROL_PANEL

//
// Sainsmart (YwRobot) LCD Displays
//
// These require F.Malpartida's LiquidCrystal_I2C library
// https://bitbucket.org/fmalpartida/new-liquidcrystal/wiki/Home
//
//#define LCD_SAINSMART_I2C_1602
//#define LCD_SAINSMART_I2C_2004

//
// Generic LCM1602 LCD adapter
//
//#define LCM1602

//
// PANELOLU2 LCD with status LEDs,
// separate encoder and click inputs.
//
// Note: This controller requires Arduino's LiquidTWI2 library v1.2.3 or later.
// For more info: https://github.com/lincomatic/LiquidTWI2
//
// Note: The PANELOLU2 encoder click input can either be directly connected to
// a pin (if BTN_ENC defined to != -1) or read through I2C (when BTN_ENC == -1).
//
//#define LCD_I2C_PANELOLU2

//
// Panucatt VIKI LCD with status LEDs,
// integrated click & L/R/U/D buttons, separate encoder inputs.
//
//#define LCD_I2C_VIKI

//
// SSD1306 OLED full graphics generic display
//
//#define U8GLIB_SSD1306

//
// SAV OLEd LCD module support using either SSD1306 or SH1106 based LCD modules
//
//#define SAV_3DGLCD
#if ENABLED(SAV_3DGLCD)
//#define U8GLIB_SSD1306
#define U8GLIB_SH1106
#endif

//
// Original Ulticontroller from Ultimaker 2 printer with SSD1309 I2C display and encoder
// https://github.com/Ultimaker/Ultimaker2/tree/master/1249_Ulticontroller_Board_(x1)
//
//#define ULTI_CONTROLLER

//
// CONTROLLER TYPE: Shift register panels
//
// 2 wire Non-latching LCD SR from https://goo.gl/aJJ4sH
// LCD configuration: http://reprap.org/wiki/SAV_3D_LCD
//
//#define SAV_3DLCD

//
// TinyBoy2 128x64 OLED / Encoder Panel
//
//#define OLED_PANEL_TINYBOY2

//
// Makeboard 3D Printer Parts 3D Printer Mini Display 1602 Mini Controller
// https://www.aliexpress.com/item/Micromake-Makeboard-3D-Printer-Parts-3D-Printer-Mini-Display-1602-Mini-Controller-Compatible-with-Ramps-1/32765887917.html
//
//#define MAKEBOARD_MINI_2_LINE_DISPLAY_1602

//
// MKS MINI12864 with graphic controller and SD support
// http://reprap.org/wiki/MKS_MINI_12864
//
//#define MKS_MINI_12864

//
// Factory display for Creality CR-10
// https://www.aliexpress.com/item/Universal-LCD-12864-3D-Printer-Display-Screen-With-Encoder-For-CR-10-CR-7-Model/32833148327.html
//
// This is RAMPS-compatible using a single 10-pin connector.
// (For CR-10 owners who want to replace the Melzi Creality board but retain the display)
//
#if(ENABLED(OrigLCD))
  #define CR10_STOCKDISPLAY
#endif
//
// MKS OLED 1.3" 128 × 64 FULL GRAPHICS CONTROLLER
// http://reprap.org/wiki/MKS_12864OLED
//
// Tiny, but very sharp OLED display
//
//#define MKS_12864OLED          // Uses the SH1106 controller (default)
//#define MKS_12864OLED_SSD1306  // Uses the SSD1306 controller

//
// Silvergate GLCD controller
// http://github.com/android444/Silvergate
//
//#define SILVER_GATE_GLCD_CONTROLLER

//=============================================================================
//=============================== Extra Features ==============================
//=============================================================================

// @section extras

// Increase the FAN PWM frequency. Removes the PWM noise but increases heating in the FET/Arduino
//#define FAST_PWM_FAN

// Use software PWM to drive the fan, as for the heaters. This uses a very low frequency
// which is not as annoying as with the hardware PWM. On the other hand, if this frequency
// is too low, you should also increment SOFT_PWM_SCALE.
//#define FAN_SOFT_PWM

// Incrementing this by 1 will double the software PWM frequency,
// affecting heaters, and the fan if FAN_SOFT_PWM is enabled.
// However, control resolution will be halved for each increment;
// at zero value, there are 128 effective control positions.
#define SOFT_PWM_SCALE 0

// If SOFT_PWM_SCALE is set to a value higher than 0, dithering can
// be used to mitigate the associated resolution loss. If enabled,
// some of the PWM cycles are stretched so on average the desired
// duty cycle is attained.
//#define SOFT_PWM_DITHER

// Temperature status LEDs that display the hotend and bed temperature.
// If all hotends, bed temperature, and target temperature are under 54C
// then the BLUE led is on. Otherwise the RED led is on. (1C hysteresis)
//#define TEMP_STAT_LEDS

// M240  Triggers a camera by emulating a Canon RC-1 Remote
// Data from: http://www.doc-diy.net/photo/rc-1_hacked/
//#define PHOTOGRAPH_PIN     23

// SkeinForge sends the wrong arc g-codes when using Arc Point as fillet procedure
//#define SF_ARC_FIX

// Support for the BariCUDA Paste Extruder
//#define BARICUDA

// Support for BlinkM/CyzRgb
//#define BLINKM

// Support for PCA9632 PWM LED driver
//#define PCA9632

/**
   RGB LED / LED Strip Control

   Enable support for an RGB LED connected to 5V digital pins, or
   an RGB Strip connected to MOSFETs controlled by digital pins.

   Adds the M150 command to set the LED (or LED strip) color.
   If pins are PWM capable (e.g., 4, 5, 6, 11) then a range of
   luminance values can be set from 0 to 255.
   For Neopixel LED an overall brightness parameter is also available.

 * *** CAUTION ***
    LED Strips require a MOFSET Chip between PWM lines and LEDs,
    as the Arduino cannot handle the current the LEDs will require.
    Failure to follow this precaution can destroy your Arduino!
    NOTE: A separate 5V power supply is required! The Neopixel LED needs
    more current than the Arduino 5V linear regulator can produce.
 * *** CAUTION ***

   LED Type. Enable only one of the following two options.

*/
//#define RGB_LED
//#define RGBW_LED

#if ENABLED(RGB_LED) || ENABLED(RGBW_LED)
#define RGB_LED_R_PIN 34
#define RGB_LED_G_PIN 43
#define RGB_LED_B_PIN 35
#define RGB_LED_W_PIN -1
#endif

// Support for Adafruit Neopixel LED driver
//#define NEOPIXEL_LED
#if ENABLED(NEOPIXEL_LED)
#define NEOPIXEL_TYPE   NEO_GRBW // NEO_GRBW / NEO_GRB - four/three channel driver type (defined in Adafruit_NeoPixel.h)
#define NEOPIXEL_PIN    4        // LED driving pin on motherboard 4 => D4 (EXP2-5 on Printrboard) / 30 => PC7 (EXP3-13 on Rumba)
#define NEOPIXEL_PIXELS 30       // Number of LEDs in the strip
#define NEOPIXEL_IS_SEQUENTIAL   // Sequential display for temperature change - LED by LED. Disable to change all LEDs at once.
#define NEOPIXEL_BRIGHTNESS 127  // Initial brightness (0-255)
//#define NEOPIXEL_STARTUP_TEST  // Cycle through colors at startup
#endif

/**
   Printer Event LEDs

   During printing, the LEDs will reflect the printer status:

    - Gradually change from blue to violet as the heated bed gets to target temp
    - Gradually change from violet to red as the hotend gets to temperature
    - Change to white to illuminate work surface
    - Change to green once print has finished
    - Turn off after the print has finished and the user has pushed a button
*/
#if ENABLED(BLINKM) || ENABLED(RGB_LED) || ENABLED(RGBW_LED) || ENABLED(PCA9632) || ENABLED(NEOPIXEL_LED)
#define PRINTER_EVENT_LEDS
#endif

/**
   R/C SERVO support
   Sponsored by TrinityLabs, Reworked by codexmas
*/

/**
   Number of servos

   For some servo-related options NUM_SERVOS will be set automatically.
   Set this manually if there are extra servos needing manual control.
   Leave undefined or set to 0 to entirely disable the servo subsystem.
*/
//#define NUM_SERVOS 3 // Servo index starts with 0 for M280 command

// Delay (in milliseconds) before the next move will start, to give the servo time to reach its target angle.
// 300ms is a good value but you can try less delay.
// If the servo can't reach the requested position, increase it.
#define SERVO_DELAY { 300 }

// Servo deactivation
//
// With this option servos are powered only during movement, then turned off to prevent jitter.
//#define DEACTIVATE_SERVOS_AFTER_MOVE

#endif // CONFIGURATION_H<|MERGE_RESOLUTION|>--- conflicted
+++ resolved
@@ -897,7 +897,7 @@
 #endif
 
 /**
-<<<<<<< HEAD
+
    Enable one or more of the following if probing seems unreliable.
    Heaters and/or fans can be disabled during probing to minimize electrical
    noise. A delay can also be added to allow noise and vibration to settle.
@@ -908,19 +908,11 @@
 #define PROBING_HEATERS_OFF       // Turn heaters off when probing
 #endif
 
-=======
- * Enable one or more of the following if probing seems unreliable.
- * Heaters and/or fans can be disabled during probing to minimize electrical
- * noise. A delay can also be added to allow noise and vibration to settle.
- * These options are most useful for the BLTouch probe, but may also improve
- * readings with inductive probes and piezo sensors.
- */
-//#define PROBING_HEATERS_OFF       // Turn heaters off when probing
 #if ENABLED(PROBING_HEATERS_OFF)
-  //#define WAIT_FOR_BED_HEATER     // Wait for bed to heat back up between probes (to improve accuracy)
+  #define WAIT_FOR_BED_HEATER     // Wait for bed to heat back up between probes (to improve accuracy)
 #endif
 //#define PROBING_FANS_OFF          // Turn fans off when probing
->>>>>>> 53b6c74f
+
 //#define DELAY_BEFORE_PROBING 200  // (ms) To prevent vibrations from triggering piezo sensors
 
 // A probe that is deployed and stowed with a solenoid pin (SOL1_PIN)
