--- conflicted
+++ resolved
@@ -1335,22 +1335,12 @@
      */
     CONFIG_ECHO_START;
     #if ENABLED(INCH_MODE_SUPPORT)
-<<<<<<< HEAD
-      extern float linear_unit_factor, volumetric_unit_factor;
-      #define LINEAR_UNIT(N) ((N) / linear_unit_factor)
-      #define VOLUMETRIC_UNIT(N) ((N) / (volumetric_enabled ? volumetric_unit_factor : linear_unit_factor))
-      SERIAL_ECHOPGM("  G2");
-      SERIAL_CHAR(linear_unit_factor == 1.0 ? '1' : '0');
-      SERIAL_ECHOPGM(" ; Units in ");
-      serialprintPGM(linear_unit_factor == 1.0 ? PSTR("mm\n") : PSTR("inches\n"));
-=======
       #define LINEAR_UNIT(N) ((N) / parser.linear_unit_factor)
       #define VOLUMETRIC_UNIT(N) ((N) / (volumetric_enabled ? parser.volumetric_unit_factor : parser.linear_unit_factor))
       SERIAL_ECHOPGM("  G2");
       SERIAL_CHAR(parser.linear_unit_factor == 1.0 ? '1' : '0');
       SERIAL_ECHOPGM(" ; Units in ");
       serialprintPGM(parser.linear_unit_factor == 1.0 ? PSTR("mm\n") : PSTR("inches\n"));
->>>>>>> be170337
     #else
       #define LINEAR_UNIT(N) N
       #define VOLUMETRIC_UNIT(N) N
@@ -1376,27 +1366,6 @@
     #endif
 
     SERIAL_EOL;
-
-    #if ENABLED(ULTIPANEL)
-
-      // Temperature units - for Ultipanel temperature options
-
-      CONFIG_ECHO_START;
-      #if ENABLED(TEMPERATURE_UNITS_SUPPORT)
-        extern TempUnit input_temp_units;
-        extern float to_temp_units(const float &f);
-        #define TEMP_UNIT(N) to_temp_units(N)
-        SERIAL_ECHOPGM("  M149 ");
-        SERIAL_CHAR(input_temp_units == TEMPUNIT_K ? 'K' : input_temp_units == TEMPUNIT_F ? 'F' : 'C');
-        SERIAL_ECHOPGM(" ; Units in ");
-        serialprintPGM(input_temp_units == TEMPUNIT_K ? PSTR("Kelvin\n") : input_temp_units == TEMPUNIT_F ? PSTR("Fahrenheit\n") : PSTR("Celsius\n"));
-      #else
-        #define TEMP_UNIT(N) N
-        SERIAL_ECHOLNPGM("  M149 C ; Units in Celsius\n");
-      #endif
-      SERIAL_EOL;
-
-    #endif
 
     /**
      * Volumetric extrusion M200
