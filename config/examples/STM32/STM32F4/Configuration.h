--- conflicted
+++ resolved
@@ -718,23 +718,6 @@
 #define DEFAULT_MAX_ACCELERATION      { 3000, 3000, 100, 10000 }
 
 /**
-<<<<<<< HEAD
- * Prevents M201 from writing values over these limits
- * Defaults to 2x DEFAULT_MAX_ACCELERATION
- * Override default with explicit values below
- */
-//#define LIMIT_MAX_ACCELERATION
-#if ENABLED(LIMIT_MAX_ACCELERATION)
-  //#define MAX_ACCELERATION_LIMITS { 6000, 6000, 200, 20000 }
-#endif
-=======
- * Max Acceleration Limit
- * Prevents M201 or LCD from setting values above this is enabled
- */
-//#define MAX_ACCELERATION_LIMIT        { 5000, 5000, 200, 15000 }
->>>>>>> 90a2c376
-
-/**
  * Default Acceleration (change/s) change = mm/s
  * Override with M204
  *
